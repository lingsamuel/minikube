--- conflicted
+++ resolved
@@ -26,11 +26,7 @@
       --apiserver-names strings           A set of apiserver names which are used in the generated certificate for kubernetes.  This can be used if you want to make the apiserver available from outside the machine
       --apiserver-port int                The apiserver listening port (default 8443)
       --auto-update-drivers               If set, automatically updates drivers to the latest version. Defaults to true. (default true)
-<<<<<<< HEAD
-      --base-image string                 The base image to use for docker/podman drivers. Intended for local development. (default "gcr.io/minikube-dev-296021/kicbase:v0.0.15-snapshot4@sha256:ef1f485b5a1cfa4c989bc05e153f0a8525968ec999e242efff871cbb31649c16")
-=======
       --base-image string                 The base image to use for docker/podman drivers. Intended for local development. (default "gcr.io/k8s-minikube/kicbase:v0.0.16-snapshot1@sha256:dff16232547bb3ac3f2a9e09a42246a96ecf8f40d9a1c5bcf5a37953690954b6")
->>>>>>> d3ad8ca7
       --cache-images                      If true, cache docker images for the current bootstrapper and load them into the machine. Always false with --driver=none. (default true)
       --cni string                        CNI plug-in to use. Valid options: auto, bridge, calico, cilium, flannel, kindnet, or path to a CNI manifest (default: auto)
       --container-runtime string          The container runtime to be used (docker, cri-o, containerd). (default "docker")
