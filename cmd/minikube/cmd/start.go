/*
Copyright 2016 The Kubernetes Authors All rights reserved.

Licensed under the Apache License, Version 2.0 (the "License");
you may not use this file except in compliance with the License.
You may obtain a copy of the License at

    http://www.apache.org/licenses/LICENSE-2.0

Unless required by applicable law or agreed to in writing, software
distributed under the License is distributed on an "AS IS" BASIS,
WITHOUT WARRANTIES OR CONDITIONS OF ANY KIND, either express or implied.
See the License for the specific language governing permissions and
limitations under the License.
*/

package cmd

import (
	"encoding/json"
	"fmt"
	"math"
	"net"
	"net/url"
	"os"
	"os/exec"
	"os/user"
	"path/filepath"
	"runtime"
	"strconv"
	"strings"
	"time"

	"github.com/blang/semver"
	"github.com/docker/machine/libmachine"
	"github.com/docker/machine/libmachine/host"
	"github.com/docker/machine/libmachine/ssh"
	"github.com/golang/glog"
	"github.com/google/go-containerregistry/pkg/authn"
	"github.com/google/go-containerregistry/pkg/name"
	"github.com/google/go-containerregistry/pkg/v1/remote"
	"github.com/pkg/errors"
	"github.com/shirou/gopsutil/cpu"
	gopshost "github.com/shirou/gopsutil/host"
	"github.com/spf13/cobra"
	"github.com/spf13/viper"
	"golang.org/x/sync/errgroup"
	cmdcfg "k8s.io/minikube/cmd/minikube/cmd/config"
	"k8s.io/minikube/pkg/minikube/bootstrapper"
	"k8s.io/minikube/pkg/minikube/bootstrapper/images"
	"k8s.io/minikube/pkg/minikube/bootstrapper/kubeadm"
	"k8s.io/minikube/pkg/minikube/cluster"
	"k8s.io/minikube/pkg/minikube/command"
	cfg "k8s.io/minikube/pkg/minikube/config"
	"k8s.io/minikube/pkg/minikube/constants"
	"k8s.io/minikube/pkg/minikube/cruntime"
	"k8s.io/minikube/pkg/minikube/driver"
	"k8s.io/minikube/pkg/minikube/exit"
	"k8s.io/minikube/pkg/minikube/kubeconfig"
	"k8s.io/minikube/pkg/minikube/localpath"
	"k8s.io/minikube/pkg/minikube/logs"
	"k8s.io/minikube/pkg/minikube/machine"
	"k8s.io/minikube/pkg/minikube/notify"
	"k8s.io/minikube/pkg/minikube/out"
	"k8s.io/minikube/pkg/minikube/proxy"
	"k8s.io/minikube/pkg/minikube/translate"
	pkgutil "k8s.io/minikube/pkg/util"
	"k8s.io/minikube/pkg/util/lock"
	"k8s.io/minikube/pkg/util/retry"
	"k8s.io/minikube/pkg/version"
)

const (
	isoURL                = "iso-url"
	memory                = "memory"
	cpus                  = "cpus"
	humanReadableDiskSize = "disk-size"
	nfsSharesRoot         = "nfs-shares-root"
	nfsShare              = "nfs-share"
	kubernetesVersion     = "kubernetes-version"
	hostOnlyCIDR          = "host-only-cidr"
	containerRuntime      = "container-runtime"
	criSocket             = "cri-socket"
	networkPlugin         = "network-plugin"
	enableDefaultCNI      = "enable-default-cni"
	hypervVirtualSwitch   = "hyperv-virtual-switch"
	kvmNetwork            = "kvm-network"
	kvmQemuURI            = "kvm-qemu-uri"
	kvmGPU                = "kvm-gpu"
	kvmHidden             = "kvm-hidden"
	minikubeEnvPrefix     = "MINIKUBE"
	defaultMemorySize     = "2000mb"
	defaultDiskSize       = "20000mb"
	keepContext           = "keep-context"
	createMount           = "mount"
	featureGates          = "feature-gates"
	apiServerName         = "apiserver-name"
	apiServerPort         = "apiserver-port"
	dnsDomain             = "dns-domain"
	serviceCIDR           = "service-cluster-ip-range"
	imageRepository       = "image-repository"
	imageMirrorCountry    = "image-mirror-country"
	mountString           = "mount-string"
	disableDriverMounts   = "disable-driver-mounts"
	addons                = "addons"
	cacheImages           = "cache-images"
	uuid                  = "uuid"
	vpnkitSock            = "hyperkit-vpnkit-sock"
	vsockPorts            = "hyperkit-vsock-ports"
	embedCerts            = "embed-certs"
	noVTXCheck            = "no-vtx-check"
	downloadOnly          = "download-only"
	dnsProxy              = "dns-proxy"
	hostDNSResolver       = "host-dns-resolver"
	waitUntilHealthy      = "wait"
	force                 = "force"
	interactive           = "interactive"
	waitTimeout           = "wait-timeout"
	nativeSSH             = "native-ssh"
	minimumMemorySize     = "1024mb"
	minimumCPUS           = 2
	minimumDiskSize       = "2000mb"
	autoUpdate            = "auto-update-drivers"
)

var (
	registryMirror   []string
	dockerEnv        []string
	dockerOpt        []string
	insecureRegistry []string
	apiServerNames   []string
	addonList        []string
	apiServerIPs     []net.IP
	extraOptions     cfg.ExtraOptionSlice
)

func init() {
	initMinikubeFlags()
	initKubernetesFlags()
	initDriverFlags()
	initNetworkingFlags()
	if err := viper.BindPFlags(startCmd.Flags()); err != nil {
		exit.WithError("unable to bind flags", err)
	}

}

// initMinikubeFlags includes commandline flags for minikube.
func initMinikubeFlags() {
	viper.SetEnvPrefix(minikubeEnvPrefix)
	// Replaces '-' in flags with '_' in env variables
	// e.g. iso-url => $ENVPREFIX_ISO_URL
	viper.SetEnvKeyReplacer(strings.NewReplacer("-", "_"))
	viper.AutomaticEnv()

	startCmd.Flags().Bool(force, false, "Force minikube to perform possibly dangerous operations")
	startCmd.Flags().Bool(interactive, true, "Allow user prompts for more information")

	startCmd.Flags().Int(cpus, 2, "Number of CPUs allocated to the minikube VM.")
	startCmd.Flags().String(memory, defaultMemorySize, "Amount of RAM allocated to the minikube VM (format: <number>[<unit>], where unit = b, k, m or g).")
	startCmd.Flags().String(humanReadableDiskSize, defaultDiskSize, "Disk size allocated to the minikube VM (format: <number>[<unit>], where unit = b, k, m or g).")
	startCmd.Flags().Bool(downloadOnly, false, "If true, only download and cache files for later use - don't install or start anything.")
	startCmd.Flags().Bool(cacheImages, true, "If true, cache docker images for the current bootstrapper and load them into the machine. Always false with --vm-driver=none.")
	startCmd.Flags().String(isoURL, constants.DefaultISOURL, "Location of the minikube iso.")
	startCmd.Flags().Bool(keepContext, false, "This will keep the existing kubectl context and will create a minikube context.")
	startCmd.Flags().Bool(embedCerts, false, "if true, will embed the certs in kubeconfig.")
	startCmd.Flags().String(containerRuntime, "docker", "The container runtime to be used (docker, crio, containerd).")
	startCmd.Flags().Bool(createMount, false, "This will start the mount daemon and automatically mount files into minikube.")
	startCmd.Flags().String(mountString, constants.DefaultMountDir+":/minikube-host", "The argument to pass the minikube mount command on start.")
	startCmd.Flags().StringArrayVar(&addonList, addons, nil, "Enable addons. see `minikube addons list` for a list of valid addon names.")
	startCmd.Flags().String(criSocket, "", "The cri socket path to be used.")
	startCmd.Flags().String(networkPlugin, "", "The name of the network plugin.")
	startCmd.Flags().Bool(enableDefaultCNI, false, "Enable the default CNI plugin (/etc/cni/net.d/k8s.conf). Used in conjunction with \"--network-plugin=cni\".")
	startCmd.Flags().Bool(waitUntilHealthy, false, "Wait until Kubernetes core services are healthy before exiting.")
	startCmd.Flags().Duration(waitTimeout, 6*time.Minute, "max time to wait per Kubernetes core services to be healthy.")
	startCmd.Flags().Bool(nativeSSH, true, "Use native Golang SSH client (default true). Set to 'false' to use the command line 'ssh' command when accessing the docker machine. Useful for the machine drivers when they will not start with 'Waiting for SSH'.")
	startCmd.Flags().Bool(autoUpdate, true, "If set, automatically updates drivers to the latest version. Defaults to true.")
}

// initKubernetesFlags inits the commandline flags for kubernetes related options
func initKubernetesFlags() {
	startCmd.Flags().String(kubernetesVersion, constants.DefaultKubernetesVersion, "The kubernetes version that the minikube VM will use (ex: v1.2.3)")
	startCmd.Flags().Var(&extraOptions, "extra-config",
		`A set of key=value pairs that describe configuration that may be passed to different components.
		The key should be '.' separated, and the first part before the dot is the component to apply the configuration to.
		Valid components are: kubelet, kubeadm, apiserver, controller-manager, etcd, proxy, scheduler
		Valid kubeadm parameters: `+fmt.Sprintf("%s, %s", strings.Join(kubeadm.KubeadmExtraArgsWhitelist[kubeadm.KubeadmCmdParam], ", "), strings.Join(kubeadm.KubeadmExtraArgsWhitelist[kubeadm.KubeadmConfigParam], ",")))
	startCmd.Flags().String(featureGates, "", "A set of key=value pairs that describe feature gates for alpha/experimental features.")
	startCmd.Flags().String(dnsDomain, constants.ClusterDNSDomain, "The cluster dns domain name used in the kubernetes cluster")
	startCmd.Flags().Int(apiServerPort, constants.APIServerPort, "The apiserver listening port")
	startCmd.Flags().String(apiServerName, constants.APIServerName, "The apiserver name which is used in the generated certificate for kubernetes.  This can be used if you want to make the apiserver available from outside the machine")
	startCmd.Flags().StringArrayVar(&apiServerNames, "apiserver-names", nil, "A set of apiserver names which are used in the generated certificate for kubernetes.  This can be used if you want to make the apiserver available from outside the machine")
	startCmd.Flags().IPSliceVar(&apiServerIPs, "apiserver-ips", nil, "A set of apiserver IP Addresses which are used in the generated certificate for kubernetes.  This can be used if you want to make the apiserver available from outside the machine")
}

// initDriverFlags inits the commandline flags for vm drivers
func initDriverFlags() {
	startCmd.Flags().String("vm-driver", "", fmt.Sprintf("Driver is one of: %v (defaults to auto-detect)", driver.SupportedDrivers()))
	startCmd.Flags().Bool(disableDriverMounts, false, "Disables the filesystem mounts provided by the hypervisors")

	// kvm2
	startCmd.Flags().String(kvmNetwork, "default", "The KVM network name. (kvm2 driver only)")
	startCmd.Flags().String(kvmQemuURI, "qemu:///system", "The KVM QEMU connection URI. (kvm2 driver only)")
	startCmd.Flags().Bool(kvmGPU, false, "Enable experimental NVIDIA GPU support in minikube")
	startCmd.Flags().Bool(kvmHidden, false, "Hide the hypervisor signature from the guest in minikube (kvm2 driver only)")

	// virtualbox
	startCmd.Flags().String(hostOnlyCIDR, "192.168.99.1/24", "The CIDR to be used for the minikube VM (virtualbox driver only)")
	startCmd.Flags().Bool(dnsProxy, false, "Enable proxy for NAT DNS requests (virtualbox driver only)")
	startCmd.Flags().Bool(hostDNSResolver, true, "Enable host resolver for NAT DNS requests (virtualbox driver only)")
	startCmd.Flags().Bool(noVTXCheck, false, "Disable checking for the availability of hardware virtualization before the vm is started (virtualbox driver only)")

	// hyperkit
	startCmd.Flags().StringSlice(vsockPorts, []string{}, "List of guest VSock ports that should be exposed as sockets on the host (hyperkit driver only)")
	startCmd.Flags().String(uuid, "", "Provide VM UUID to restore MAC address (hyperkit driver only)")
	startCmd.Flags().String(vpnkitSock, "", "Location of the VPNKit socket used for networking. If empty, disables Hyperkit VPNKitSock, if 'auto' uses Docker for Mac VPNKit connection, otherwise uses the specified VSock (hyperkit driver only)")
	startCmd.Flags().StringSlice(nfsShare, []string{}, "Local folders to share with Guest via NFS mounts (hyperkit driver only)")
	startCmd.Flags().String(nfsSharesRoot, "/nfsshares", "Where to root the NFS Shares, defaults to /nfsshares (hyperkit driver only)")

	// hyperv
	startCmd.Flags().String(hypervVirtualSwitch, "", "The hyperv virtual switch name. Defaults to first found. (hyperv driver only)")
}

// initNetworkingFlags inits the commandline flags for connectivity related flags for start
func initNetworkingFlags() {
	startCmd.Flags().StringSliceVar(&insecureRegistry, "insecure-registry", nil, "Insecure Docker registries to pass to the Docker daemon.  The default service CIDR range will automatically be added.")
	startCmd.Flags().StringSliceVar(&registryMirror, "registry-mirror", nil, "Registry mirrors to pass to the Docker daemon")
	startCmd.Flags().String(imageRepository, "", "Alternative image repository to pull docker images from. This can be used when you have limited access to gcr.io. Set it to \"auto\" to let minikube decide one for you. For Chinese mainland users, you may use local gcr.io mirrors such as registry.cn-hangzhou.aliyuncs.com/google_containers")
	startCmd.Flags().String(imageMirrorCountry, "", "Country code of the image mirror to be used. Leave empty to use the global one. For Chinese mainland users, set it to cn.")
	startCmd.Flags().String(serviceCIDR, pkgutil.DefaultServiceCIDR, "The CIDR to be used for service cluster IPs.")
	startCmd.Flags().StringArrayVar(&dockerEnv, "docker-env", nil, "Environment variables to pass to the Docker daemon. (format: key=value)")
	startCmd.Flags().StringArrayVar(&dockerOpt, "docker-opt", nil, "Specify arbitrary flags to pass to the Docker daemon. (format: key=value)")
}

// startCmd represents the start command
var startCmd = &cobra.Command{
	Use:   "start",
	Short: "Starts a local kubernetes cluster",
	Long:  "Starts a local kubernetes cluster",
	Run:   runStart,
}

// platform generates a user-readable platform message
func platform() string {
	var s strings.Builder

	// Show the distro version if possible
	hi, err := gopshost.Info()
	if err == nil {
		s.WriteString(fmt.Sprintf("%s %s", strings.Title(hi.Platform), hi.PlatformVersion))
		glog.Infof("hostinfo: %+v", hi)
	} else {
		glog.Warningf("gopshost.Info returned error: %v", err)
		s.WriteString(runtime.GOOS)
	}

	vsys, vrole, err := gopshost.Virtualization()
	if err != nil {
		glog.Warningf("gopshost.Virtualization returned error: %v", err)
	} else {
		glog.Infof("virtualization: %s %s", vsys, vrole)
	}

	// This environment is exotic, let's output a bit more.
	if vrole == "guest" || runtime.GOARCH != "amd64" {
		s.WriteString(fmt.Sprintf(" (%s/%s)", vsys, runtime.GOARCH))
	}
	return s.String()
}

// runStart handles the executes the flow of "minikube start"
func runStart(cmd *cobra.Command, args []string) {
	displayVersion(version.GetVersion())
	displayEnviron(os.Environ())

	// if --registry-mirror specified when run minikube start,
	// take arg precedence over MINIKUBE_REGISTRY_MIRROR
	// actually this is a hack, because viper 1.0.0 can assign env to variable if StringSliceVar
	// and i can't update it to 1.4.0, it affects too much code
	// other types (like String, Bool) of flag works, so imageRepository, imageMirrorCountry
	// can be configured as MINIKUBE_IMAGE_REPOSITORY and IMAGE_MIRROR_COUNTRY
	// this should be updated to documentation
	if len(registryMirror) == 0 {
		registryMirror = viper.GetStringSlice("registry_mirror")
	}

	oldConfig, err := cfg.Load()
	if err != nil && !os.IsNotExist(err) {
		exit.WithCodeT(exit.Data, "Unable to load config: {{.error}}", out.V{"error": err})
	}

	driverName := selectDriver(oldConfig)
	glog.Infof("selected: %v", driverName)
	err = autoSetDriverOptions(cmd, driverName)
	if err != nil {
		glog.Errorf("Error autoSetOptions : %v", err)
	}

	validateFlags(driverName)
	validateUser(driverName)

	// No need to install a driver in download-only mode
	if !viper.GetBool(downloadOnly) {
		updateDriver(driverName)
	}

	k8sVersion, isUpgrade := getKubernetesVersion(oldConfig)
	config, err := generateCfgFromFlags(cmd, k8sVersion, driverName)
	if err != nil {
		exit.WithError("Failed to generate config", err)
	}

	if !driver.BareMetal(driverName) {
		if err := cluster.CacheISO(config.MachineConfig); err != nil {
			exit.WithError("Failed to cache ISO", err)
		}
	}

	if viper.GetBool(nativeSSH) {
		ssh.SetDefaultClient(ssh.Native)
	} else {
		ssh.SetDefaultClient(ssh.External)
	}

	// Now that the ISO is downloaded, pull images in the background while the VM boots.
	var cacheGroup errgroup.Group
	beginCacheImages(&cacheGroup, config.KubernetesConfig.ImageRepository, k8sVersion)

	// Abstraction leakage alert: startHost requires the config to be saved, to satistfy pkg/provision/buildroot.
	// Hence, saveConfig must be called before startHost, and again afterwards when we know the IP.
	if err := saveConfig(&config); err != nil {
		exit.WithError("Failed to save config", err)
	}

	// exits here in case of --download-only option.
	handleDownloadOnly(&cacheGroup, k8sVersion)
	mRunner, preExists, machineAPI, host := startMachine(&config)
	defer machineAPI.Close()
	// configure the runtime (docker, containerd, crio)
	cr := configureRuntimes(mRunner, driverName, config.KubernetesConfig)
	showVersionInfo(k8sVersion, cr)
	waitCacheImages(&cacheGroup)

	// Must be written before bootstrap, otherwise health checks may flake due to stale IP
	kubeconfig, err := setupKubeconfig(host, &config)
	if err != nil {
		exit.WithError("Failed to setup kubeconfig", err)
	}

	// setup kubeadm (must come after setupKubeconfig)
	bs := setupKubeAdm(machineAPI, config.KubernetesConfig)

	// pull images or restart cluster
	bootstrapCluster(bs, cr, mRunner, config.KubernetesConfig, preExists, isUpgrade)
	configureMounts()

	// enable addons with start command
	enableAddons()

	if err = loadCachedImagesInConfigFile(); err != nil {
		out.T(out.FailureType, "Unable to load cached images from config file.")
	}

	// special ops for none , like change minikube directory.
	if driverName == driver.None {
		prepareNone()
	}
<<<<<<< HEAD
	waitCluster(bs, config)
	if err := showKubectlInfo(kubeconfig, k8sVersion); err != nil {
		glog.Errorf("kubectl info: %v", err)
	}
}

func updateDriver(driverName string) {
	v, err := version.GetSemverVersion()
	if err != nil {
		out.WarningT("Error parsing minikube version: {{.error}}", out.V{"error": err})
	} else if err := driver.InstallOrUpdate(driverName, localpath.MakeMiniPath("bin"), v, viper.GetBool(interactive), viper.GetBool(autoUpdate)); err != nil {
		out.WarningT("Unable to update {{.driver}} driver: {{.error}}", out.V{"driver": driverName, "error": err})
	}
}

func enableAddons() {
	for _, a := range addonList {
		err := cmdcfg.Set(a, "true")
		if err != nil {
			exit.WithError("addon enable failed", err)
		}
	}
}

func waitCluster(bs bootstrapper.Bootstrapper, config cfg.Config) {
	if viper.GetBool(waitUntilHealthy) {
		if err := bs.WaitCluster(config.KubernetesConfig, viper.GetDuration(waitTimeout)); err != nil {
			exit.WithError("Wait failed", err)
		}
=======

	var podsToWaitFor []string

	if !viper.GetBool(waitUntilHealthy) {
		// only wait for apiserver if wait=false
		podsToWaitFor = []string{"apiserver"}
	}
	if err := bs.WaitForPods(config.KubernetesConfig, viper.GetDuration(waitTimeout), podsToWaitFor); err != nil {
		exit.WithError("Wait failed", err)
>>>>>>> 51938507
	}
}

func displayVersion(version string) {
	prefix := ""
	if viper.GetString(cfg.MachineProfile) != constants.DefaultMachineName {
		prefix = fmt.Sprintf("[%s] ", viper.GetString(cfg.MachineProfile))
	}

	versionState := out.Happy
	if notify.MaybePrintUpdateTextFromGithub() {
		versionState = out.Meh
	}

	out.T(versionState, "{{.prefix}}minikube {{.version}} on {{.platform}}", out.V{"prefix": prefix, "version": version, "platform": platform()})
}

// displayEnviron makes the user aware of environment variables that will affect how minikube operates
func displayEnviron(env []string) {
	for _, kv := range env {
		bits := strings.SplitN(kv, "=", 2)
		k := bits[0]
		v := bits[1]
		if strings.HasPrefix(k, "MINIKUBE_") || k == constants.KubeconfigEnvVar {
			out.T(out.Option, "{{.key}}={{.value}}", out.V{"key": k, "value": v})
		}
	}
}

func setupKubeconfig(h *host.Host, c *cfg.Config) (*kubeconfig.Settings, error) {
	addr, err := h.Driver.GetURL()
	if err != nil {
		exit.WithError("Failed to get driver URL", err)
	}
	addr = strings.Replace(addr, "tcp://", "https://", -1)
	addr = strings.Replace(addr, ":2376", ":"+strconv.Itoa(c.KubernetesConfig.NodePort), -1)
	if c.KubernetesConfig.APIServerName != constants.APIServerName {
		addr = strings.Replace(addr, c.KubernetesConfig.NodeIP, c.KubernetesConfig.APIServerName, -1)
	}

	kcs := &kubeconfig.Settings{
		ClusterName:          cfg.GetMachineName(),
		ClusterServerAddress: addr,
		ClientCertificate:    localpath.MakeMiniPath("client.crt"),
		ClientKey:            localpath.MakeMiniPath("client.key"),
		CertificateAuthority: localpath.MakeMiniPath("ca.crt"),
		KeepContext:          viper.GetBool(keepContext),
		EmbedCerts:           viper.GetBool(embedCerts),
	}

	kcs.SetPath(kubeconfig.PathFromEnv())
	if err := kubeconfig.Update(kcs); err != nil {
		return kcs, err
	}
	return kcs, nil
}

func handleDownloadOnly(cacheGroup *errgroup.Group, k8sVersion string) {
	// If --download-only, complete the remaining downloads and exit.
	if !viper.GetBool(downloadOnly) {
		return
	}
	if err := doCacheBinaries(k8sVersion); err != nil {
		exit.WithError("Failed to cache binaries", err)
	}
	waitCacheImages(cacheGroup)
	if err := CacheImagesInConfigFile(); err != nil {
		exit.WithError("Failed to cache images", err)
	}
	out.T(out.Check, "Download complete!")
	os.Exit(0)

}

func startMachine(config *cfg.Config) (runner command.Runner, preExists bool, machineAPI libmachine.API, host *host.Host) {
	m, err := machine.NewAPIClient()
	if err != nil {
		exit.WithError("Failed to get machine client", err)
	}
	host, preExists = startHost(m, config.MachineConfig)
	runner, err = machine.CommandRunner(host)
	if err != nil {
		exit.WithError("Failed to get command runner", err)
	}

	ip := validateNetwork(host, runner)
	// Bypass proxy for minikube's vm host ip
	err = proxy.ExcludeIP(ip)
	if err != nil {
		out.ErrT(out.FailureType, "Failed to set NO_PROXY Env. Please use `export NO_PROXY=$NO_PROXY,{{.ip}}`.", out.V{"ip": ip})
	}
	// Save IP to configuration file for subsequent use
	config.KubernetesConfig.NodeIP = ip
	if err := saveConfig(config); err != nil {
		exit.WithError("Failed to save config", err)
	}

	return runner, preExists, m, host
}

func showVersionInfo(k8sVersion string, cr cruntime.Manager) {
	version, _ := cr.Version()
	out.T(cr.Style(), "Preparing Kubernetes {{.k8sVersion}} on {{.runtime}} {{.runtimeVersion}} ...", out.V{"k8sVersion": k8sVersion, "runtime": cr.Name(), "runtimeVersion": version})
	for _, v := range dockerOpt {
		out.T(out.Option, "opt {{.docker_option}}", out.V{"docker_option": v})
	}
	for _, v := range dockerEnv {
		out.T(out.Option, "env {{.docker_env}}", out.V{"docker_env": v})
	}
}

func showKubectlInfo(kcs *kubeconfig.Settings, k8sVersion string) error {
	if kcs.KeepContext {
		out.T(out.Kubectl, "To connect to this cluster, use: kubectl --context={{.name}}", out.V{"name": kcs.ClusterName})
	} else {
		out.T(out.Ready, `Done! kubectl is now configured to use "{{.name}}"`, out.V{"name": cfg.GetMachineName()})
	}

	path, err := exec.LookPath("kubectl")
	if err != nil {
		out.T(out.Tip, "For best results, install kubectl: https://kubernetes.io/docs/tasks/tools/install-kubectl/")
		return nil
	}

	j, err := exec.Command(path, "version", "--client", "--output=json").Output()
	if err != nil {
		return errors.Wrap(err, "exec")
	}

	cv := struct {
		ClientVersion struct {
			GitVersion string `json:"gitVersion"`
		} `json:"clientVersion"`
	}{}
	err = json.Unmarshal(j, &cv)
	if err != nil {
		return errors.Wrap(err, "unmarshal")
	}

	client, err := semver.Make(strings.TrimPrefix(cv.ClientVersion.GitVersion, version.VersionPrefix))
	if err != nil {
		return errors.Wrap(err, "client semver")
	}

	cluster := semver.MustParse(strings.TrimPrefix(k8sVersion, version.VersionPrefix))
	minorSkew := int(math.Abs(float64(int(client.Minor) - int(cluster.Minor))))
	glog.Infof("kubectl: %s, cluster: %s (minor skew: %d)", client, cluster, minorSkew)

	if client.Major != cluster.Major || minorSkew > 1 {
		out.WarningT("{{.path}} is version {{.client_version}}, and is incompatible with Kubernetes {{.cluster_version}}. You will need to update {{.path}} or use 'minikube kubectl' to connect with this cluster",
			out.V{"path": path, "client_version": client, "cluster_version": cluster})
	}
	return nil
}

func selectDriver(oldConfig *cfg.Config) string {
	name := viper.GetString("vm-driver")
	glog.Infof("selectDriver: flag=%q, old=%v", name, oldConfig)
	if name == "" {
		// By default, the driver is whatever we used last time
		if oldConfig != nil {
			return oldConfig.MachineConfig.VMDriver
		}
		options := driver.Choices()
		pick, alts := driver.Choose(options)
		if len(options) > 1 {
			out.T(out.Sparkle, `Automatically selected the '{{.driver}}' driver (alternates: {{.alternates}})`, out.V{"driver": pick.Name, "alternates": alts})
		} else {
			out.T(out.Sparkle, `Automatically selected the '{{.driver}}' driver`, out.V{"driver": pick.Name})
		}

		if pick.Name == "" {
			exit.WithCodeT(exit.Config, "Unable to determine a default driver to use. Try specifying --vm-driver, or see https://minikube.sigs.k8s.io/docs/start/")
		}

		name = pick.Name
	}
	if !driver.Supported(name) {
		exit.WithCodeT(exit.Failure, "The driver '{{.driver}}' is not supported on {{.os}}", out.V{"driver": name, "os": runtime.GOOS})
	}

	st := driver.Status(name)
	if st.Error != nil {
		out.ErrLn("")
		out.WarningT("'{{.driver}}' driver reported a possible issue: {{.error}}", out.V{"driver": name, "error": st.Error, "fix": st.Fix})
		out.ErrT(out.Tip, "Suggestion: {{.fix}}", out.V{"fix": translate.T(st.Fix)})
		if st.Doc != "" {
			out.ErrT(out.Documentation, "Documentation: {{.url}}", out.V{"url": st.Doc})
		}
		out.ErrLn("")
	}

	// Detect if our driver conflicts with a previously created VM. If we run into any errors, just move on.
	api, err := machine.NewAPIClient()
	if err != nil {
		glog.Infof("selectDriver NewAPIClient: %v", err)
		return name
	}

	exists, err := api.Exists(cfg.GetMachineName())
	if err != nil {
		glog.Infof("selectDriver api.Exists: %v", err)
		return name
	}
	if !exists {
		return name
	}

	h, err := api.Load(cfg.GetMachineName())
	if err != nil {
		glog.Infof("selectDriver api.Load: %v", err)
		return name
	}

	if h.Driver.DriverName() == name || h.Driver.DriverName() == "not-found" {
		return name
	}

	out.ErrT(out.Conflict, `The existing "{{.profile_name}}" VM that was created using the "{{.old_driver}}" driver, and is incompatible with the "{{.driver}}" driver.`,
		out.V{"profile_name": cfg.GetMachineName(), "driver": name, "old_driver": h.Driver.DriverName()})

	out.ErrT(out.Workaround, `To proceed, either:
      1) Delete the existing VM using: '{{.command}} delete'
      or
      2) Restart with the existing driver: '{{.command}} start --vm-driver={{.old_driver}}'`, out.V{"command": minikubeCmd(), "old_driver": h.Driver.DriverName()})
	exit.WithCodeT(exit.Config, "Exiting due to driver incompatibility")
	return ""
}

func selectImageRepository(mirrorCountry string, k8sVersion string) (bool, string, error) {
	var tryCountries []string
	var fallback string
	glog.Infof("selecting image repository for country %s ...", mirrorCountry)

	if mirrorCountry != "" {
		localRepos, ok := constants.ImageRepositories[mirrorCountry]
		if !ok || len(localRepos) == 0 {
			return false, "", fmt.Errorf("invalid image mirror country code: %s", mirrorCountry)
		}

		tryCountries = append(tryCountries, mirrorCountry)

		// we'll use the first repository as fallback
		// when none of the mirrors in the given location is available
		fallback = localRepos[0]

	} else {
		// always make sure global is preferred
		tryCountries = append(tryCountries, "global")
		for k := range constants.ImageRepositories {
			if strings.ToLower(k) != "global" {
				tryCountries = append(tryCountries, k)
			}
		}
	}

	checkRepository := func(repo string) error {
		pauseImage := images.PauseImage(repo, k8sVersion)
		ref, err := name.ParseReference(pauseImage, name.WeakValidation)
		if err != nil {
			return err
		}

		_, err = remote.Image(ref, remote.WithAuthFromKeychain(authn.DefaultKeychain))
		return err
	}

	for _, code := range tryCountries {
		localRepos := constants.ImageRepositories[code]
		for _, repo := range localRepos {
			err := checkRepository(repo)
			if err == nil {
				return true, repo, nil
			}
		}
	}

	return false, fallback, nil
}

// Return a minikube command containing the current profile name
func minikubeCmd() string {
	if viper.GetString(cfg.MachineProfile) != constants.DefaultMachineName {
		return fmt.Sprintf("minikube -p %s", cfg.MachineProfile)
	}
	return "minikube"
}

// validerUser validates minikube is run by the recommended user (privileged or regular)
func validateUser(drvName string) {
	u, err := user.Current()
	if err != nil {
		glog.Errorf("Error getting the current user: %v", err)
		return
	}

	useForce := viper.GetBool(force)

	if driver.BareMetal(drvName) && u.Uid != "0" && !useForce {
		exit.WithCodeT(exit.Permissions, `The "{{.driver_name}}" driver requires root privileges. Please run minikube using 'sudo minikube --vm-driver={{.driver_name}}'.`, out.V{"driver_name": drvName})
	}

	if driver.BareMetal(drvName) || u.Uid != "0" {
		return
	}

	out.T(out.Stopped, `The "{{.driver_name}}" driver should not be used with root privileges.`, out.V{"driver_name": drvName})
	out.T(out.Tip, "If you are running minikube within a VM, consider using --vm-driver=none:")
	out.T(out.Documentation, "  https://minikube.sigs.k8s.io/docs/reference/drivers/none/")

	if !useForce {
		os.Exit(exit.Permissions)
	}
	_, err = cfg.Load()
	if err == nil || !os.IsNotExist(err) {
		out.T(out.Tip, "Tip: To remove this root owned cluster, run: sudo {{.cmd}} delete", out.V{"cmd": minikubeCmd()})
	}
	if !useForce {
		exit.WithCodeT(exit.Permissions, "Exiting")
	}
}

// validateFlags validates the supplied flags against known bad combinations
func validateFlags(drvName string) {
	diskSizeMB := pkgutil.CalculateSizeInMB(viper.GetString(humanReadableDiskSize))
	if diskSizeMB < pkgutil.CalculateSizeInMB(minimumDiskSize) && !viper.GetBool(force) {
		exit.WithCodeT(exit.Config, "Requested disk size {{.requested_size}} is less than minimum of {{.minimum_size}}", out.V{"requested_size": diskSizeMB, "minimum_size": pkgutil.CalculateSizeInMB(minimumDiskSize)})
	}

	memorySizeMB := pkgutil.CalculateSizeInMB(viper.GetString(memory))
	if memorySizeMB < pkgutil.CalculateSizeInMB(minimumMemorySize) && !viper.GetBool(force) {
		exit.UsageT("Requested memory allocation {{.requested_size}} is less than the minimum allowed of {{.minimum_size}}", out.V{"requested_size": memorySizeMB, "minimum_size": pkgutil.CalculateSizeInMB(minimumMemorySize)})
	}
	if memorySizeMB < pkgutil.CalculateSizeInMB(defaultMemorySize) && !viper.GetBool(force) {
		out.T(out.Notice, "Requested memory allocation ({{.memory}}MB) is less than the default memory allocation of {{.default_memorysize}}MB. Beware that minikube might not work correctly or crash unexpectedly.",
			out.V{"memory": memorySizeMB, "default_memorysize": pkgutil.CalculateSizeInMB(defaultMemorySize)})
	}

	var cpuCount int
	if driver.BareMetal(drvName) {
		if cfg.GetMachineName() != constants.DefaultMachineName {
			exit.WithCodeT(exit.Config, "The 'none' driver does not support multiple profiles: https://minikube.sigs.k8s.io/docs/reference/drivers/none/")
		}

		// Uses the gopsutil cpu package to count the number of physical cpu cores
		ci, err := cpu.Counts(false)
		if err != nil {
			glog.Warningf("Unable to get CPU info: %v", err)
		} else {
			cpuCount = ci
		}
	} else {
		cpuCount = viper.GetInt(cpus)
	}
	if cpuCount < minimumCPUS && !viper.GetBool(force) {
		exit.UsageT("Requested cpu count {{.requested_cpus}} is less than the minimum allowed of {{.minimum_cpus}}", out.V{"requested_cpus": cpuCount, "minimum_cpus": minimumCPUS})
	}

	// check that kubeadm extra args contain only whitelisted parameters
	for param := range extraOptions.AsMap().Get(kubeadm.Kubeadm) {
		if !cfg.ContainsParam(kubeadm.KubeadmExtraArgsWhitelist[kubeadm.KubeadmCmdParam], param) &&
			!cfg.ContainsParam(kubeadm.KubeadmExtraArgsWhitelist[kubeadm.KubeadmConfigParam], param) {
			exit.UsageT("Sorry, the kubeadm.{{.parameter_name}} parameter is currently not supported by --extra-config", out.V{"parameter_name": param})
		}
	}

	validateRegistryMirror()
}

// This function validates if the --registry-mirror
// args match the format of http://localhost
func validateRegistryMirror() {

	if len(registryMirror) > 0 {
		for _, loc := range registryMirror {
			URL, err := url.Parse(loc)
			if err != nil {
				glog.Errorln("Error Parsing URL: ", err)
			}
			if (URL.Scheme != "http" && URL.Scheme != "https") || URL.Path != "" {
				exit.UsageT("Sorry, the url provided with the --registry-mirror flag is invalid: {{.url}}", out.V{"url": loc})
			}

		}
	}
}

// doCacheBinaries caches Kubernetes binaries in the foreground
func doCacheBinaries(k8sVersion string) error {
	return machine.CacheBinariesForBootstrapper(k8sVersion, viper.GetString(cmdcfg.Bootstrapper))
}

// beginCacheImages caches Docker images in the background
func beginCacheImages(g *errgroup.Group, imageRepository string, k8sVersion string) {
	if !viper.GetBool(cacheImages) {
		return
	}

	g.Go(func() error {
		return machine.CacheImagesForBootstrapper(imageRepository, k8sVersion, viper.GetString(cmdcfg.Bootstrapper))
	})
}

// waitCacheImages blocks until the image cache jobs complete
func waitCacheImages(g *errgroup.Group) {
	if !viper.GetBool(cacheImages) {
		return
	}
	if err := g.Wait(); err != nil {
		glog.Errorln("Error caching images: ", err)
	}
}

// generateCfgFromFlags generates cfg.Config based on flags and supplied arguments
func generateCfgFromFlags(cmd *cobra.Command, k8sVersion string, drvName string) (cfg.Config, error) {
	r, err := cruntime.New(cruntime.Config{Type: viper.GetString(containerRuntime)})
	if err != nil {
		return cfg.Config{}, err
	}

	// Pick good default values for --network-plugin and --enable-default-cni based on runtime.
	selectedEnableDefaultCNI := viper.GetBool(enableDefaultCNI)
	selectedNetworkPlugin := viper.GetString(networkPlugin)
	if r.DefaultCNI() && !cmd.Flags().Changed(networkPlugin) {
		selectedNetworkPlugin = "cni"
		if !cmd.Flags().Changed(enableDefaultCNI) {
			selectedEnableDefaultCNI = true
		}
	}

	// Feed Docker our host proxy environment by default, so that it can pull images
	if _, ok := r.(*cruntime.Docker); ok && !cmd.Flags().Changed("docker-env") {
		setDockerProxy()
	}

	repository := viper.GetString(imageRepository)
	mirrorCountry := strings.ToLower(viper.GetString(imageMirrorCountry))
	if strings.ToLower(repository) == "auto" || mirrorCountry != "" {
		found, autoSelectedRepository, err := selectImageRepository(mirrorCountry, k8sVersion)
		if err != nil {
			exit.WithError("Failed to check main repository and mirrors for images for images", err)
		}

		if !found {
			if autoSelectedRepository == "" {
				exit.WithCodeT(exit.Failure, "None of the known repositories is accessible. Consider specifying an alternative image repository with --image-repository flag")
			} else {
				out.WarningT("None of the known repositories in your location are accessible. Using {{.image_repository_name}} as fallback.", out.V{"image_repository_name": autoSelectedRepository})
			}
		}

		repository = autoSelectedRepository
	}

	if cmd.Flags().Changed(imageRepository) {
		out.T(out.SuccessType, "Using image repository {{.name}}", out.V{"name": repository})
	}

	cfg := cfg.Config{
		MachineConfig: cfg.MachineConfig{
			KeepContext:         viper.GetBool(keepContext),
			EmbedCerts:          viper.GetBool(embedCerts),
			MinikubeISO:         viper.GetString(isoURL),
			Memory:              pkgutil.CalculateSizeInMB(viper.GetString(memory)),
			CPUs:                viper.GetInt(cpus),
			DiskSize:            pkgutil.CalculateSizeInMB(viper.GetString(humanReadableDiskSize)),
			VMDriver:            drvName,
			ContainerRuntime:    viper.GetString(containerRuntime),
			HyperkitVpnKitSock:  viper.GetString(vpnkitSock),
			HyperkitVSockPorts:  viper.GetStringSlice(vsockPorts),
			NFSShare:            viper.GetStringSlice(nfsShare),
			NFSSharesRoot:       viper.GetString(nfsSharesRoot),
			DockerEnv:           dockerEnv,
			DockerOpt:           dockerOpt,
			InsecureRegistry:    insecureRegistry,
			RegistryMirror:      registryMirror,
			HostOnlyCIDR:        viper.GetString(hostOnlyCIDR),
			HypervVirtualSwitch: viper.GetString(hypervVirtualSwitch),
			KVMNetwork:          viper.GetString(kvmNetwork),
			KVMQemuURI:          viper.GetString(kvmQemuURI),
			KVMGPU:              viper.GetBool(kvmGPU),
			KVMHidden:           viper.GetBool(kvmHidden),
			Downloader:          pkgutil.DefaultDownloader{},
			DisableDriverMounts: viper.GetBool(disableDriverMounts),
			UUID:                viper.GetString(uuid),
			NoVTXCheck:          viper.GetBool(noVTXCheck),
			DNSProxy:            viper.GetBool(dnsProxy),
			HostDNSResolver:     viper.GetBool(hostDNSResolver),
		},
		KubernetesConfig: cfg.KubernetesConfig{
			KubernetesVersion:      k8sVersion,
			NodePort:               viper.GetInt(apiServerPort),
			NodeName:               constants.DefaultNodeName,
			APIServerName:          viper.GetString(apiServerName),
			APIServerNames:         apiServerNames,
			APIServerIPs:           apiServerIPs,
			DNSDomain:              viper.GetString(dnsDomain),
			FeatureGates:           viper.GetString(featureGates),
			ContainerRuntime:       viper.GetString(containerRuntime),
			CRISocket:              viper.GetString(criSocket),
			NetworkPlugin:          selectedNetworkPlugin,
			ServiceCIDR:            viper.GetString(serviceCIDR),
			ImageRepository:        repository,
			ExtraOptions:           extraOptions,
			ShouldLoadCachedImages: viper.GetBool(cacheImages),
			EnableDefaultCNI:       selectedEnableDefaultCNI,
		},
	}
	return cfg, nil
}

// setDockerProxy sets the proxy environment variables in the docker environment.
func setDockerProxy() {
	for _, k := range proxy.EnvVars {
		if v := os.Getenv(k); v != "" {
			// convert https_proxy to HTTPS_PROXY for linux
			// TODO (@medyagh): if user has both http_proxy & HTTPS_PROXY set merge them.
			k = strings.ToUpper(k)
			if k == "HTTP_PROXY" || k == "HTTPS_PROXY" {
				if strings.HasPrefix(v, "localhost") || strings.HasPrefix(v, "127.0") {
					out.WarningT("Not passing {{.name}}={{.value}} to docker env.", out.V{"name": k, "value": v})
					continue
				}
			}
			dockerEnv = append(dockerEnv, fmt.Sprintf("%s=%s", k, v))
		}
	}
}

// autoSetDriverOptions sets the options needed for specific vm-driver automatically.
func autoSetDriverOptions(cmd *cobra.Command, drvName string) error {
	hints := driver.FlagDefaults(drvName)
	if !cmd.Flags().Changed("extra-config") && hints.ExtraOptions != "" {
		return extraOptions.Set(hints.ExtraOptions)
	}

	if !cmd.Flags().Changed(cacheImages) {
		viper.Set(cacheImages, hints.CacheImages)
	}
	return nil
}

// prepareNone prepares the user and host for the joy of the "none" driver
func prepareNone() {
	out.T(out.StartingNone, "Configuring local host environment ...")
	if viper.GetBool(cfg.WantNoneDriverWarning) {
		out.T(out.Empty, "")
		out.WarningT("The 'none' driver provides limited isolation and may reduce system security and reliability.")
		out.WarningT("For more information, see:")
		out.T(out.URL, "https://minikube.sigs.k8s.io/docs/reference/drivers/none/")
		out.T(out.Empty, "")
	}

	if os.Getenv("CHANGE_MINIKUBE_NONE_USER") == "" {
		home := os.Getenv("HOME")
		out.WarningT("kubectl and minikube configuration will be stored in {{.home_folder}}", out.V{"home_folder": home})
		out.WarningT("To use kubectl or minikube commands as your own user, you may need to relocate them. For example, to overwrite your own settings, run:")

		out.T(out.Empty, "")
		out.T(out.Command, "sudo mv {{.home_folder}}/.kube {{.home_folder}}/.minikube $HOME", out.V{"home_folder": home})
		out.T(out.Command, "sudo chown -R $USER $HOME/.kube $HOME/.minikube")
		out.T(out.Empty, "")

		out.T(out.Tip, "This can also be done automatically by setting the env var CHANGE_MINIKUBE_NONE_USER=true")
	}

	if err := pkgutil.MaybeChownDirRecursiveToMinikubeUser(localpath.MiniPath()); err != nil {
		exit.WithCodeT(exit.Permissions, "Failed to change permissions for {{.minikube_dir_path}}: {{.error}}", out.V{"minikube_dir_path": localpath.MiniPath(), "error": err})
	}
}

// startHost starts a new minikube host using a VM or None
func startHost(api libmachine.API, mc cfg.MachineConfig) (*host.Host, bool) {
	exists, err := api.Exists(cfg.GetMachineName())
	if err != nil {
		exit.WithError("Failed to check if machine exists", err)
	}

	var host *host.Host
	start := func() (err error) {
		host, err = cluster.StartHost(api, mc)
		if err != nil {
			out.T(out.Resetting, "Retriable failure: {{.error}}", out.V{"error": err})
			if derr := cluster.DeleteHost(api); derr != nil {
				glog.Warningf("DeleteHost: %v", derr)
			}
		}
		return err
	}

	if err = retry.Expo(start, 5*time.Second, 3*time.Minute, 3); err != nil {
		exit.WithError("Unable to start VM", err)
	}
	return host, exists
}

// validateNetwork tries to catch network problems as soon as possible
func validateNetwork(h *host.Host, r command.Runner) string {
	ip, err := h.Driver.GetIP()
	if err != nil {
		exit.WithError("Unable to get VM IP address", err)
	}

	optSeen := false
	warnedOnce := false
	for _, k := range proxy.EnvVars {
		if v := os.Getenv(k); v != "" {
			if !optSeen {
				out.T(out.Internet, "Found network options:")
				optSeen = true
			}
			out.T(out.Option, "{{.key}}={{.value}}", out.V{"key": k, "value": v})
			ipExcluded := proxy.IsIPExcluded(ip) // Skip warning if minikube ip is already in NO_PROXY
			k = strings.ToUpper(k)               // for http_proxy & https_proxy
			if (k == "HTTP_PROXY" || k == "HTTPS_PROXY") && !ipExcluded && !warnedOnce {
				out.WarningT("You appear to be using a proxy, but your NO_PROXY environment does not include the minikube IP ({{.ip_address}}). Please see {{.documentation_url}} for more details", out.V{"ip_address": ip, "documentation_url": "https://minikube.sigs.k8s.io/docs/reference/networking/proxy/"})
				warnedOnce = true
			}
		}
	}

<<<<<<< HEAD
	if driver.BareMetal(h.Driver.DriverName()) {
		trySSH(h, ip)
	}

	tryLookup(r)
	tryPing(r)
	tryRegistry(r)
	return ip
}

func trySSH(h *host.Host, ip string) {
	sshAddr := fmt.Sprintf("%s:22", ip)
	conn, err := net.Dial("tcp", sshAddr)
	if err != nil {
		exit.WithCodeT(exit.IO, `minikube is unable to connect to the VM: {{.error}}
=======
	if !driver.BareMetal(h.Driver.DriverName()) {
		sshAddr := fmt.Sprintf("%s:22", ip)
		conn, err := net.Dial("tcp", sshAddr)
		if err != nil {
			exit.WithCodeT(exit.IO, `minikube is unable to connect to the VM: {{.error}}
>>>>>>> 51938507

This is likely due to one of two reasons:

- VPN or firewall interference
- {{.hypervisor}} network configuration issue

Suggested workarounds:

- Disable your local VPN or firewall software
- Configure your local VPN or firewall to allow access to {{.ip}}
- Restart or reinstall {{.hypervisor}}
- Use an alternative --vm-driver`, out.V{"error": err, "hypervisor": h.Driver.DriverName(), "ip": ip})
	}
	defer conn.Close()
}

<<<<<<< HEAD
func tryLookup(r command.Runner) {
	if err := r.Run("nslookup kubernetes.io"); err != nil {
		out.WarningT("VM is unable to resolve DNS hosts: {[.error}}", out.V{"error": err})
=======
	// DNS check
	if rr, err := r.RunCmd(exec.Command("nslookup", "kubernetes.io")); err != nil {
		glog.Warningf("%s failed: %v", rr.Args, err)
		out.WarningT("VM may be unable to resolve external DNS records")
>>>>>>> 51938507
	}
}

<<<<<<< HEAD
func tryPing(r command.Runner) {
	// Try both UDP and ICMP to assert basic external connectivity
	if err := r.Run("nslookup k8s.io 8.8.8.8 || nslookup k8s.io 1.1.1.1 || ping -c1 8.8.8.8"); err != nil {
		out.WarningT("VM is unable to directly connect to the internet: {{.error}}", out.V{"error": err})
	}
}

func tryRegistry(r command.Runner) {
	// Try an HTTPS connection to the
=======
	// Try an HTTPS connection to the image repository
>>>>>>> 51938507
	proxy := os.Getenv("HTTPS_PROXY")
	opts := []string{"-sS"}
	if proxy != "" && !strings.HasPrefix(proxy, "localhost") && !strings.HasPrefix(proxy, "127.0") {
		opts = append([]string{"-x", proxy}, opts...)
	}

	repo := viper.GetString(imageRepository)
	if repo == "" {
		repo = images.DefaultImageRepo
	}

	opts = append(opts, fmt.Sprintf("https://%s/", repo))
	if rr, err := r.RunCmd(exec.Command("curl", opts...)); err != nil {
		glog.Warningf("%s failed: %v", rr.Args, err)
		out.WarningT("VM is unable to access {{.repository}}, you may need to configure a proxy or set --image-repository", out.V{"repository": repo})
	}
}

// getKubernetesVersion ensures that the requested version is reasonable
func getKubernetesVersion(old *cfg.Config) (string, bool) {
	rawVersion := viper.GetString(kubernetesVersion)
	isUpgrade := false
	if rawVersion == "" {
		rawVersion = constants.DefaultKubernetesVersion
	}

	nvs, err := semver.Make(strings.TrimPrefix(rawVersion, version.VersionPrefix))
	if err != nil {
		exit.WithCodeT(exit.Data, `Unable to parse "{{.kubernetes_version}}": {{.error}}`, out.V{"kubernetes_version": rawVersion, "error": err})
	}
	nv := version.VersionPrefix + nvs.String()

	if old == nil || old.KubernetesConfig.KubernetesVersion == "" {
		return nv, isUpgrade
	}

	oldestVersion, err := semver.Make(strings.TrimPrefix(constants.OldestKubernetesVersion, version.VersionPrefix))
	if err != nil {
		exit.WithCodeT(exit.Data, "Unable to parse oldest Kubernetes version from constants: {{.error}}", out.V{"error": err})
	}

	if nvs.LT(oldestVersion) {
		out.WarningT("Specified Kubernetes version {{.specified}} is less than the oldest supported version: {{.oldest}}", out.V{"specified": nvs, "oldest": constants.OldestKubernetesVersion})
		if viper.GetBool(force) {
			out.WarningT("Kubernetes {{.version}} is not supported by this release of minikube", out.V{"version": nvs})
		} else {
			exit.WithCodeT(exit.Data, "Sorry, Kubernetes {{.version}} is not supported by this release of minikube", out.V{"version": nvs})
		}
	}

	ovs, err := semver.Make(strings.TrimPrefix(old.KubernetesConfig.KubernetesVersion, version.VersionPrefix))
	if err != nil {
		glog.Errorf("Error parsing old version %q: %v", old.KubernetesConfig.KubernetesVersion, err)
	}

	if nvs.LT(ovs) {
		nv = version.VersionPrefix + ovs.String()
		profileArg := ""
		if cfg.GetMachineName() != constants.DefaultMachineName {
			profileArg = fmt.Sprintf("-p %s", cfg.GetMachineName())
		}
		exit.WithCodeT(exit.Config, `Error: You have selected Kubernetes v{{.new}}, but the existing cluster for your profile is running Kubernetes v{{.old}}. Non-destructive downgrades are not supported, but you can proceed by performing one of the following options:

* Recreate the cluster using Kubernetes v{{.new}}: Run "minikube delete {{.profile}}", then "minikube start {{.profile}} --kubernetes-version={{.new}}"
* Create a second cluster with Kubernetes v{{.new}}: Run "minikube start -p <new name> --kubernetes-version={{.new}}"
* Reuse the existing cluster with Kubernetes v{{.old}} or newer: Run "minikube start {{.profile}} --kubernetes-version={{.old}}"`, out.V{"new": nvs, "old": ovs, "profile": profileArg})

	}
	if nvs.GT(ovs) {
		out.T(out.ThumbsUp, "Upgrading from Kubernetes {{.old}} to {{.new}}", out.V{"old": ovs, "new": nvs})
		isUpgrade = true
	}
	return nv, isUpgrade
}

// setupKubeAdm adds any requested files into the VM before Kubernetes is started
func setupKubeAdm(mAPI libmachine.API, kc cfg.KubernetesConfig) bootstrapper.Bootstrapper {
	bs, err := getClusterBootstrapper(mAPI, viper.GetString(cmdcfg.Bootstrapper))
	if err != nil {
		exit.WithError("Failed to get bootstrapper", err)
	}
	for _, eo := range extraOptions {
		out.T(out.Option, "{{.extra_option_component_name}}.{{.key}}={{.value}}", out.V{"extra_option_component_name": eo.Component, "key": eo.Key, "value": eo.Value})
	}
	// Loads cached images, generates config files, download binaries
	if err := bs.UpdateCluster(kc); err != nil {
		exit.WithError("Failed to update cluster", err)
	}
	if err := bs.SetupCerts(kc); err != nil {
		exit.WithError("Failed to setup certs", err)
	}
	return bs
}

// configureRuntimes does what needs to happen to get a runtime going.
func configureRuntimes(runner cruntime.CommandRunner, drvName string, k8s cfg.KubernetesConfig) cruntime.Manager {
	config := cruntime.Config{Type: viper.GetString(containerRuntime), Runner: runner, ImageRepository: k8s.ImageRepository, KubernetesVersion: k8s.KubernetesVersion}
	cr, err := cruntime.New(config)
	if err != nil {
		exit.WithError("Failed runtime", err)
	}

	disableOthers := true
	if driver.BareMetal(drvName) {
		disableOthers = false
	}
	err = cr.Enable(disableOthers)
	if err != nil {
		exit.WithError("Failed to enable container runtime", err)
	}

	return cr
}

// bootstrapCluster starts Kubernetes using the chosen bootstrapper
func bootstrapCluster(bs bootstrapper.Bootstrapper, r cruntime.Manager, runner command.Runner, kc cfg.KubernetesConfig, preexisting bool, isUpgrade bool) {
	// hum. bootstrapper.Bootstrapper should probably have a Name function.
	bsName := viper.GetString(cmdcfg.Bootstrapper)

	if isUpgrade || !preexisting {
		out.T(out.Pulling, "Pulling images ...")
		if err := bs.PullImages(kc); err != nil {
			out.T(out.FailureType, "Unable to pull images, which may be OK: {{.error}}", out.V{"error": err})
		}
	}

	if preexisting {
		out.T(out.Restarting, "Relaunching Kubernetes using {{.bootstrapper}} ... ", out.V{"bootstrapper": bsName})
		if err := bs.RestartCluster(kc); err != nil {
			exit.WithLogEntries("Error restarting cluster", err, logs.FindProblems(r, bs, runner))
		}
		return
	}

	out.T(out.Launch, "Launching Kubernetes ... ")
	if err := bs.StartCluster(kc); err != nil {
		exit.WithLogEntries("Error starting cluster", err, logs.FindProblems(r, bs, runner))
	}
}

// configureMounts configures any requested filesystem mounts
func configureMounts() {
	if !viper.GetBool(createMount) {
		return
	}

	out.T(out.Mounting, "Creating mount {{.name}} ...", out.V{"name": viper.GetString(mountString)})
	path := os.Args[0]
	mountDebugVal := 0
	if glog.V(8) {
		mountDebugVal = 1
	}
	mountCmd := exec.Command(path, "mount", fmt.Sprintf("--v=%d", mountDebugVal), viper.GetString(mountString))
	mountCmd.Env = append(os.Environ(), constants.IsMinikubeChildProcess+"=true")
	if glog.V(8) {
		mountCmd.Stdout = os.Stdout
		mountCmd.Stderr = os.Stderr
	}
	if err := mountCmd.Start(); err != nil {
		exit.WithError("Error starting mount", err)
	}
	if err := lock.WriteFile(filepath.Join(localpath.MiniPath(), constants.MountProcessFileName), []byte(strconv.Itoa(mountCmd.Process.Pid)), 0644); err != nil {
		exit.WithError("Error writing mount pid", err)
	}
}

// saveConfig saves profile cluster configuration in $MINIKUBE_HOME/profiles/<profilename>/config.json
func saveConfig(clusterCfg *cfg.Config) error {
	return cfg.CreateProfile(viper.GetString(cfg.MachineProfile), clusterCfg)
}<|MERGE_RESOLUTION|>--- conflicted
+++ resolved
@@ -365,7 +365,6 @@
 	if driverName == driver.None {
 		prepareNone()
 	}
-<<<<<<< HEAD
 	waitCluster(bs, config)
 	if err := showKubectlInfo(kubeconfig, k8sVersion); err != nil {
 		glog.Errorf("kubectl info: %v", err)
@@ -391,12 +390,6 @@
 }
 
 func waitCluster(bs bootstrapper.Bootstrapper, config cfg.Config) {
-	if viper.GetBool(waitUntilHealthy) {
-		if err := bs.WaitCluster(config.KubernetesConfig, viper.GetDuration(waitTimeout)); err != nil {
-			exit.WithError("Wait failed", err)
-		}
-=======
-
 	var podsToWaitFor []string
 
 	if !viper.GetBool(waitUntilHealthy) {
@@ -405,7 +398,6 @@
 	}
 	if err := bs.WaitForPods(config.KubernetesConfig, viper.GetDuration(waitTimeout), podsToWaitFor); err != nil {
 		exit.WithError("Wait failed", err)
->>>>>>> 51938507
 	}
 }
 
@@ -1027,8 +1019,7 @@
 		}
 	}
 
-<<<<<<< HEAD
-	if driver.BareMetal(h.Driver.DriverName()) {
+	if !driver.BareMetal(h.Driver.DriverName()) {
 		trySSH(h, ip)
 	}
 
@@ -1043,13 +1034,6 @@
 	conn, err := net.Dial("tcp", sshAddr)
 	if err != nil {
 		exit.WithCodeT(exit.IO, `minikube is unable to connect to the VM: {{.error}}
-=======
-	if !driver.BareMetal(h.Driver.DriverName()) {
-		sshAddr := fmt.Sprintf("%s:22", ip)
-		conn, err := net.Dial("tcp", sshAddr)
-		if err != nil {
-			exit.WithCodeT(exit.IO, `minikube is unable to connect to the VM: {{.error}}
->>>>>>> 51938507
 
 This is likely due to one of two reasons:
 
@@ -1066,20 +1050,14 @@
 	defer conn.Close()
 }
 
-<<<<<<< HEAD
 func tryLookup(r command.Runner) {
-	if err := r.Run("nslookup kubernetes.io"); err != nil {
-		out.WarningT("VM is unable to resolve DNS hosts: {[.error}}", out.V{"error": err})
-=======
 	// DNS check
 	if rr, err := r.RunCmd(exec.Command("nslookup", "kubernetes.io")); err != nil {
 		glog.Warningf("%s failed: %v", rr.Args, err)
 		out.WarningT("VM may be unable to resolve external DNS records")
->>>>>>> 51938507
-	}
-}
-
-<<<<<<< HEAD
+	}
+}
+
 func tryPing(r command.Runner) {
 	// Try both UDP and ICMP to assert basic external connectivity
 	if err := r.Run("nslookup k8s.io 8.8.8.8 || nslookup k8s.io 1.1.1.1 || ping -c1 8.8.8.8"); err != nil {
@@ -1088,10 +1066,7 @@
 }
 
 func tryRegistry(r command.Runner) {
-	// Try an HTTPS connection to the
-=======
 	// Try an HTTPS connection to the image repository
->>>>>>> 51938507
 	proxy := os.Getenv("HTTPS_PROXY")
 	opts := []string{"-sS"}
 	if proxy != "" && !strings.HasPrefix(proxy, "localhost") && !strings.HasPrefix(proxy, "127.0") {
