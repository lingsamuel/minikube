/*
Copyright 2016 The Kubernetes Authors All rights reserved.

Licensed under the Apache License, Version 2.0 (the "License");
you may not use this file except in compliance with the License.
You may obtain a copy of the License at

    http://www.apache.org/licenses/LICENSE-2.0

Unless required by applicable law or agreed to in writing, software
distributed under the License is distributed on an "AS IS" BASIS,
WITHOUT WARRANTIES OR CONDITIONS OF ANY KIND, either express or implied.
See the License for the specific language governing permissions and
limitations under the License.
*/

package constants

import (
	"fmt"
	"os"
	"path/filepath"
	"runtime"
	"strings"
	"time"

	"github.com/blang/semver"
	"github.com/golang/glog"
	"k8s.io/client-go/tools/clientcmd"
	"k8s.io/client-go/util/homedir"
	minikubeVersion "k8s.io/minikube/pkg/version"
)

// APIServerPort is the port that the API server should listen on.
const (
	APIServerName    = "minikubeCA"
	ClusterDNSDomain = "cluster.local"
)

// MinikubeHome is the name of the minikube home directory variable.
const MinikubeHome = "MINIKUBE_HOME"

// GetMinipath returns the path to the user's minikube dir
func GetMinipath() string {
	if os.Getenv(MinikubeHome) == "" {
		return DefaultMinipath
	}
	if filepath.Base(os.Getenv(MinikubeHome)) == ".minikube" {
		return os.Getenv(MinikubeHome)
	}
	return filepath.Join(os.Getenv(MinikubeHome), ".minikube")
}

// SupportedVMDrivers is a list of supported drivers on all platforms. Currently
// used in gendocs.
var SupportedVMDrivers = [...]string{
	"virtualbox",
	"parallels",
	"vmwarefusion",
	"kvm",
	"xhyve",
	"hyperv",
	"hyperkit",
	"kvm2",
	"vmware",
	"none",
}

// DefaultMinipath is the default Minikube path (under the home directory)
var DefaultMinipath = filepath.Join(homedir.HomeDir(), ".minikube")

// KubeconfigPath is the path to the Kubernetes client config
var KubeconfigPath = clientcmd.RecommendedHomeFile

// KubeconfigEnvVar is the env var to check for the Kubernetes client config
var KubeconfigEnvVar = clientcmd.RecommendedConfigPathEnvVar

// MinikubeContext is the kubeconfig context name used for minikube
const MinikubeContext = "minikube"

// MinikubeEnvPrefix is the prefix for the environmental variables
const MinikubeEnvPrefix = "MINIKUBE"

// DefaultMachineName is the default name for the VM
const DefaultMachineName = "minikube"

// DefaultNodeName is the default name for the kubeadm node within the VM
const DefaultNodeName = "minikube"

// DefaultStorageClassProvisioner is the name of the default storage class provisioner
const DefaultStorageClassProvisioner = "standard"

// Cache is used to modify the cache field in the config file
const Cache = "cache"

// TunnelRegistryPath returns the path to the runnel registry file
func TunnelRegistryPath() string {
	return filepath.Join(GetMinipath(), "tunnels.json")
}

// MakeMiniPath is a utility to calculate a relative path to our directory.
func MakeMiniPath(fileName ...string) string {
	args := []string{GetMinipath()}
	args = append(args, fileName...)
	return filepath.Join(args...)
}

// MountProcessFileName is the filename of the mount process
var MountProcessFileName = ".mount-process"

const (
	// DefaultKeepContext is if we should keep context by default
	DefaultKeepContext = false
	// SHASuffix is the suffix of a SHA-256 checksum file
	SHASuffix = ".sha256"
	// DefaultMemory is the default memory of a host, in megabytes
	DefaultMemory = 2048
	// DefaultCPUS is the default number of cpus of a host
	DefaultCPUS = 2
	// DefaultDiskSize is the default disk image size, parseable
	DefaultDiskSize = "20g"
	// MinimumDiskSizeMB is the minimum disk image size, in megabytes
	MinimumDiskSizeMB = 2000
	// DefaultVMDriver is the default virtual machine driver name
	DefaultVMDriver = "virtualbox"
	// DefaultStatusFormat is the default format of a host
	DefaultStatusFormat = `host: {{.Host}}
kubelet: {{.Kubelet}}
apiserver: {{.ApiServer}}
kubectl: {{.Kubeconfig}}
`
	// DefaultAddonListFormat is the default format of addon list
	DefaultAddonListFormat = "- {{.AddonName}}: {{.AddonStatus}}\n"
	// DefaultConfigViewFormat is the default format of config view
	DefaultConfigViewFormat = "- {{.ConfigKey}}: {{.ConfigValue}}\n"
	// DefaultCacheListFormat is the default format of cache list
	DefaultCacheListFormat = "{{.CacheImage}}\n"
	// GithubMinikubeReleasesURL is the URL of the minikube github releases JSON file
	GithubMinikubeReleasesURL = "https://storage.googleapis.com/minikube/releases.json"
	// DefaultWait is the default wait time, in seconds
	DefaultWait = 20
	// DefaultInterval is the default interval, in seconds
	DefaultInterval = 6
	// DefaultK8sClientTimeout is the default kubernetes client timeout
	DefaultK8sClientTimeout = 60 * time.Second
	// DefaultClusterBootstrapper is the default cluster bootstrapper
	DefaultClusterBootstrapper = "kubeadm"
)

// DefaultISOURL is the default location of the minikube.iso file
var DefaultISOURL = fmt.Sprintf("https://storage.googleapis.com/%s/minikube-%s.iso", minikubeVersion.GetISOPath(), minikubeVersion.GetISOVersion())

// DefaultISOSHAURL is the default location of the minikube.iso.sha256 file
var DefaultISOSHAURL = DefaultISOURL + SHASuffix

// DefaultKubernetesVersion is the default kubernetes version
var DefaultKubernetesVersion = "v1.13.4"

// ConfigFilePath is the path of the config directory
var ConfigFilePath = MakeMiniPath("config")

// ConfigFile is the path of the config file
var ConfigFile = MakeMiniPath("config", "config.json")

// GetProfileFile returns the Minikube profile config file
func GetProfileFile(profile string) string {
	return filepath.Join(GetMinipath(), "profiles", profile, "config.json")
}

// DockerAPIVersion is the API version implemented by Docker running in the minikube VM.
const DockerAPIVersion = "1.35"

// ReportingURL is the URL for reporting a minikube error
const ReportingURL = "https://clouderrorreporting.googleapis.com/v1beta1/projects/k8s-minikube/events:report?key=AIzaSyACUwzG0dEPcl-eOgpDKnyKoUFgHdfoFuA"

// AddonsPath is the default path of the addons configuration
const AddonsPath = "/etc/kubernetes/addons"

// FilesPath is the default path of files
const FilesPath = "/files"

const (
	// KubeletServiceFile is the path to the kubelet systemd service
	KubeletServiceFile = "/lib/systemd/system/kubelet.service"
	// KubeletSystemdConfFile is the path to the kubelet systemd configuration
	KubeletSystemdConfFile = "/etc/systemd/system/kubelet.service.d/10-kubeadm.conf"
	// KubeadmConfigFile is the path to the kubeadm configuration
	KubeadmConfigFile = "/var/lib/kubeadm.yaml"
	// DefaultCNIConfigPath is the path to the CNI configuration
	DefaultCNIConfigPath = "/etc/cni/net.d/k8s.conf"
	// DefaultRktNetConfigPath is the path to the rkt net configuration
	DefaultRktNetConfigPath = "/etc/rkt/net.d/k8s.conf"
)

const (
	// DefaultUfsPort is the default port of UFS
	DefaultUfsPort = "5640"
	// DefaultUfsDebugLvl is the default debug level of UFS
	DefaultUfsDebugLvl = 0
	// DefaultMountEndpoint is the default mount endpoint
	DefaultMountEndpoint = "/minikube-host"
	// DefaultMsize is the default number of bytes to use for 9p packet payload
	DefaultMsize = 262144
	// DefaultMountVersion is the default 9p version to use for mount
	DefaultMountVersion  = "9p2000.L"
)

// GetKubernetesReleaseURL gets the location of a kubernetes client
func GetKubernetesReleaseURL(binaryName, version string) string {
	return fmt.Sprintf("https://storage.googleapis.com/kubernetes-release/release/%s/bin/linux/%s/%s", version, runtime.GOARCH, binaryName)
}

// GetKubernetesReleaseURLSHA1 gets the location of a kubernetes client checksum
func GetKubernetesReleaseURLSHA1(binaryName, version string) string {
	return fmt.Sprintf("%s.sha1", GetKubernetesReleaseURL(binaryName, version))
}

// IsMinikubeChildProcess is the name of "is minikube child process" variable
const IsMinikubeChildProcess = "IS_MINIKUBE_CHILD_PROCESS"

// DriverNone is the none driver
const DriverNone = "none"

// FileScheme is the file scheme
const FileScheme = "file"

<<<<<<< HEAD
func GetKubeadmImages(imageRepository string, kubernetesVersionStr string) (string, []string) {
	minikubeRepository := imageRepository
	if imageRepository == "" {
		imageRepository = "k8s.gcr.io"
		minikubeRepository = "gcr.io/k8s-minikube"
	}
	if !strings.HasSuffix(imageRepository, "/") {
		imageRepository += "/"
	}
	if !strings.HasSuffix(minikubeRepository, "/") {
		minikubeRepository += "/"
	}
=======
// GetKubeadmCachedImages gets the images to cache for kubeadm for a version
func GetKubeadmCachedImages(kubernetesVersionStr string) []string {
>>>>>>> b08af194

	var images = []string{
		imageRepository + "kube-proxy-amd64:" + kubernetesVersionStr,
		imageRepository + "kube-scheduler-amd64:" + kubernetesVersionStr,
		imageRepository + "kube-controller-manager-amd64:" + kubernetesVersionStr,
		imageRepository + "kube-apiserver-amd64:" + kubernetesVersionStr,
	}

	ge_v1_14 := semver.MustParseRange(">=1.14.0")
	v1_13 := semver.MustParseRange(">=1.13.0 <1.14.0")
	v1_12 := semver.MustParseRange(">=1.12.0 <1.13.0")
	v1_11 := semver.MustParseRange(">=1.11.0 <1.12.0")
	v1_10 := semver.MustParseRange(">=1.10.0 <1.11.0")
	v1_9 := semver.MustParseRange(">=1.9.0 <1.10.0")
	v1_8 := semver.MustParseRange(">=1.8.0 <1.9.0")

	kubernetesVersion, err := semver.Make(strings.TrimPrefix(kubernetesVersionStr, minikubeVersion.VersionPrefix))
	if err != nil {
		glog.Errorln("Error parsing version semver: ", err)
	}

	var podInfraContainerImage string
	if ge_v1_14(kubernetesVersion) {
		podInfraContainerImage = imageRepository + "pause-amd64:3.1"
		images = append(images, []string{
			podInfraContainerImage,
			imageRepository + "pause:3.1",
			imageRepository + "k8s-dns-kube-dns-amd64:1.14.13",
			imageRepository + "k8s-dns-dnsmasq-nanny-amd64:1.14.13",
			imageRepository + "k8s-dns-sidecar-amd64:1.14.13",
			imageRepository + "etcd:3.3.10",
			imageRepository + "coredns:1.3.1",
		}...)

	} else if v1_13(kubernetesVersion) {
		podInfraContainerImage = imageRepository + "pause-amd64:3.1"
		images = append(images, []string{
			podInfraContainerImage,
			imageRepository + "pause:3.1",
			imageRepository + "k8s-dns-kube-dns-amd64:1.14.8",
			imageRepository + "k8s-dns-dnsmasq-nanny-amd64:1.14.8",
			imageRepository + "k8s-dns-sidecar-amd64:1.14.8",
			imageRepository + "etcd-amd64:3.2.24",
			imageRepository + "coredns:1.2.6",
		}...)

	} else if v1_12(kubernetesVersion) {
		podInfraContainerImage = imageRepository + "pause-amd64:3.1"
		images = append(images, []string{
			podInfraContainerImage,
			imageRepository + "pause:3.1",
			imageRepository + "k8s-dns-kube-dns-amd64:1.14.8",
			imageRepository + "k8s-dns-dnsmasq-nanny-amd64:1.14.8",
			imageRepository + "k8s-dns-sidecar-amd64:1.14.8",
			imageRepository + "etcd-amd64:3.2.24",
			imageRepository + "coredns:1.2.2",
		}...)

	} else if v1_11(kubernetesVersion) {
		podInfraContainerImage = imageRepository + "pause-amd64:3.1"
		images = append(images, []string{
			podInfraContainerImage,
			imageRepository + "pause:3.1",
			imageRepository + "k8s-dns-kube-dns-amd64:1.14.8",
			imageRepository + "k8s-dns-dnsmasq-nanny-amd64:1.14.8",
			imageRepository + "k8s-dns-sidecar-amd64:1.14.8",
			imageRepository + "etcd-amd64:3.2.18",
			imageRepository + "coredns:1.1.3",
		}...)

	} else if v1_10(kubernetesVersion) {
		podInfraContainerImage = imageRepository + "pause-amd64:3.1"
		images = append(images, []string{
			podInfraContainerImage,
			imageRepository + "k8s-dns-kube-dns-amd64:1.14.8",
			imageRepository + "k8s-dns-dnsmasq-nanny-amd64:1.14.8",
			imageRepository + "k8s-dns-sidecar-amd64:1.14.8",
			imageRepository + "etcd-amd64:3.1.12",
		}...)

	} else if v1_9(kubernetesVersion) {
		podInfraContainerImage = imageRepository + "pause-amd64:3.0"
		images = append(images, []string{
			podInfraContainerImage,
			imageRepository + "k8s-dns-kube-dns-amd64:1.14.7",
			imageRepository + "k8s-dns-dnsmasq-nanny-amd64:1.14.7",
			imageRepository + "k8s-dns-sidecar-amd64:1.14.7",
			imageRepository + "etcd-amd64:3.1.10",
		}...)

	} else if v1_8(kubernetesVersion) {
		podInfraContainerImage = imageRepository + "pause-amd64:3.0"
		images = append(images, []string{
			podInfraContainerImage,
			imageRepository + "k8s-dns-kube-dns-amd64:1.14.5",
			imageRepository + "k8s-dns-dnsmasq-nanny-amd64:1.14.5",
			imageRepository + "k8s-dns-sidecar-amd64:1.14.5",
			imageRepository + "etcd-amd64:3.0.17",
		}...)

	} else {
		podInfraContainerImage = imageRepository + "/pause-amd64:3.0"
	}

	images = append(images, []string{
		imageRepository + "kubernetes-dashboard-amd64:v1.10.1",
		imageRepository + "kube-addon-manager:v8.6",
		minikubeRepository + "storage-provisioner:v1.8.1",
	}...)

	return podInfraContainerImage, images
}

// ImageCacheDir is the path to the image cache directory
var ImageCacheDir = MakeMiniPath("cache", "images")

const (
	// GvisorFilesPath is the path to the gvisor files saved by go-bindata
	GvisorFilesPath = "/tmp/gvisor"
	// ContainerdConfigTomlPath is the path to the containerd config.toml
	ContainerdConfigTomlPath = "/etc/containerd/config.toml"
	// GvisorContainerdShimTomlPath is the path to gvisor-containerd-shim.toml
	GvisorContainerdShimTomlPath = "/etc/containerd/gvisor-containerd-shim.toml"
	// StoredContainerdConfigTomlPath is the path where the default config.toml will be stored
	StoredContainerdConfigTomlPath = "/tmp/config.toml"

	//GvisorConfigTomlTargetName is the go-bindata target name for the gvisor config.toml
	GvisorConfigTomlTargetName = "gvisor-config.toml"
	// GvisorContainerdShimTargetName is the go-bindata target name for gvisor-containerd-shim
	GvisorContainerdShimTargetName = "gvisor-containerd-shim.toml"

	// GvisorContainerdShimURL is the url to download gvisor-containerd-shim
	GvisorContainerdShimURL = "https://github.com/google/gvisor-containerd-shim/releases/download/v0.0.1-rc.0/gvisor-containerd-shim-v0.0.1-rc.0.linux-amd64"
	// GvisorURL is the url to download gvisor
	GvisorURL = "https://storage.googleapis.com/gvisor/releases/nightly/2018-12-07/runsc"
)<|MERGE_RESOLUTION|>--- conflicted
+++ resolved
@@ -224,8 +224,8 @@
 // FileScheme is the file scheme
 const FileScheme = "file"
 
-<<<<<<< HEAD
-func GetKubeadmImages(imageRepository string, kubernetesVersionStr string) (string, []string) {
+// GetKubeadmCachedImages gets the images to cache for kubeadm for a version
+func GetKubeadmCachedImages(imageRepository string, kubernetesVersionStr string) (string, []string) {
 	minikubeRepository := imageRepository
 	if imageRepository == "" {
 		imageRepository = "k8s.gcr.io"
@@ -237,10 +237,6 @@
 	if !strings.HasSuffix(minikubeRepository, "/") {
 		minikubeRepository += "/"
 	}
-=======
-// GetKubeadmCachedImages gets the images to cache for kubeadm for a version
-func GetKubeadmCachedImages(kubernetesVersionStr string) []string {
->>>>>>> b08af194
 
 	var images = []string{
 		imageRepository + "kube-proxy-amd64:" + kubernetesVersionStr,
