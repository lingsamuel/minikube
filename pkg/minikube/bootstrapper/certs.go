--- conflicted
+++ resolved
@@ -342,11 +342,7 @@
 		dstFilename := path.Base(caCertFile)
 		certStorePath := path.Join(SSLCertStoreDir, dstFilename)
 		cmd := fmt.Sprintf("test -f %s || ln -s %s %s", caCertFile, certStorePath, caCertFile)
-<<<<<<< HEAD
-		if _, err := cr.RunCmd(exec.Command("sudo", "-s", "eval", cmd)); err != nil {
-=======
 		if _, err := cr.RunCmd(exec.Command("sudo", "/bin/bash", "-c", cmd)); err != nil {
->>>>>>> 41709d2b
 			return errors.Wrapf(err, "create symlink for %s", caCertFile)
 		}
 		if hasSSLBinary {
@@ -357,11 +353,7 @@
 			subjectHashLink := path.Join(SSLCertStoreDir, fmt.Sprintf("%s.0", subjectHash))
 
 			cmd := fmt.Sprintf("test -f %s || ln -s %s %s", subjectHashLink, certStorePath, subjectHashLink)
-<<<<<<< HEAD
-			if _, err := cr.RunCmd(exec.Command("sudo", "-s", "eval", cmd)); err != nil {
-=======
 			if _, err := cr.RunCmd(exec.Command("sudo", "/bin/bash", "-c", cmd)); err != nil {
->>>>>>> 41709d2b
 				return errors.Wrapf(err, "create symlink for %s", caCertFile)
 			}
 		}
