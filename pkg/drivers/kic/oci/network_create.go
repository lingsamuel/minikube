/*
Copyright 2020 The Kubernetes Authors All rights reserved.

Licensed under the Apache License, Version 2.0 (the "License");
you may not use this file except in compliance with the License.
You may obtain a copy of the License at

    http://www.apache.org/licenses/LICENSE-2.0

Unless required by applicable law or agreed to in writing, software
distributed under the License is distributed on an "AS IS" BASIS,
WITHOUT WARRANTIES OR CONDITIONS OF ANY KIND, either express or implied.
See the License for the specific language governing permissions and
limitations under the License.
*/

package oci

import (
	"bufio"
	"bytes"
	"encoding/json"
	"fmt"
	"net"
	"os/exec"
	"strings"

	"github.com/pkg/errors"

	"k8s.io/klog/v2"
	"k8s.io/minikube/pkg/minikube/out"
)

// firstSubnetAddr subnet to be used on first kic cluster
// it is one octet more than the one used by KVM to avoid possible conflict
const firstSubnetAddr = "192.168.49.0"

// big enough for a cluster of 254 nodes
const defaultSubnetMask = 24

// name of the default bridge network, used to lookup the MTU (see #9528)
const defaultBridgeName = "bridge"

// CreateNetwork creates a network returns gateway and error, minikube creates one network per cluster
func CreateNetwork(ociBin string, name string) (net.IP, error) {
	return createDockerNetwork(ociBin, name)
}

<<<<<<< HEAD
func createDockerNetwork(networkName string) (net.IP, error) {
	// check if the network is docker native, if this is the case return
	if networkName == dockerDefaultBridge {
		out.WarningT("Using the bridge network may result in minikube IP changing on restart")
		return nil, nil
	}

	// check if the network already exists
	info, err := dockerNetworkInspect(networkName)
=======
func createDockerNetwork(ociBin string, clusterName string) (net.IP, error) {
	// check if the network already exists
	info, err := containerNetworkInspect(ociBin, clusterName)
>>>>>>> 8fc54b43
	if err == nil {
		klog.Infof("Found existing network %+v", info)
		return info.gateway, nil
	}

	// will try to get MTU from the docker network to avoid issue with systems with exotic MTU settings.
	// related issue #9528
	info, err = containerNetworkInspect(ociBin, defaultBridgeName)
	if err != nil {
		klog.Warningf("failed to get mtu information from the %s's default network %q: %v", ociBin, defaultBridgeName, err)
	}
	attempts := 0
	subnetAddr := firstSubnetAddr
	// Rather than iterate through all of the valid subnets, give up at 20 to avoid a lengthy user delay for something that is unlikely to work.
	// will be like 192.168.49.0/24 ,...,192.168.239.0/24
	for attempts < 20 {
<<<<<<< HEAD
		info.gateway, err = tryCreateDockerNetwork(subnetAddr, defaultSubnetMask, info.mtu, networkName)
=======
		info.gateway, err = tryCreateDockerNetwork(ociBin, subnetAddr, defaultSubnetMask, info.mtu, clusterName)
>>>>>>> 8fc54b43
		if err == nil {
			return info.gateway, nil
		}

		// don't retry if error is not adddress is taken
		if !(errors.Is(err, ErrNetworkSubnetTaken) || errors.Is(err, ErrNetworkGatewayTaken)) {
			klog.Errorf("error while trying to create network %v", err)
			return nil, errors.Wrap(err, "un-retryable")
		}
		attempts++
		// Find an open subnet by incrementing the 3rd octet by 10 for each try
		// 13 times adding 10 firstSubnetAddr "192.168.49.0/24"
		// at most it will add up to 169 which is still less than max allowed 255
		// this is large enough to try more and not too small to not try enough
		// can be tuned in the next iterations
		newSubnet := net.ParseIP(subnetAddr).To4()
		newSubnet[2] += byte(9 + attempts)
		subnetAddr = newSubnet.String()
	}
	return info.gateway, fmt.Errorf("failed to create network after 20 attempts")
}

func tryCreateDockerNetwork(ociBin string, subnetAddr string, subnetMask int, mtu int, name string) (net.IP, error) {
	gateway := net.ParseIP(subnetAddr)
	gateway.To4()[3]++ // first ip for gateway
	klog.Infof("attempt to create network %s/%d with subnet: %s and gateway %s and MTU of %d ...", subnetAddr, subnetMask, name, gateway, mtu)
	args := []string{
		"network",
		"create",
		"--driver=bridge",
		fmt.Sprintf("--subnet=%s", fmt.Sprintf("%s/%d", subnetAddr, subnetMask)),
		fmt.Sprintf("--gateway=%s", gateway),
	}
	if ociBin == Docker {
		// options documentation https://docs.docker.com/engine/reference/commandline/network_create/#bridge-driver-options
		args = append(args, "-o")
		args = append(args, "--ip-masq")
		args = append(args, "-o")
		args = append(args, "--icc")

		// adding MTU option because #9528
		if mtu > 0 {
			args = append(args, "-o")
			args = append(args, fmt.Sprintf("com.docker.network.driver.mtu=%d", mtu))
		}

		args = append(args, fmt.Sprintf("--label=%s=%s", CreatedByLabelKey, "true"))
	}
	args = append(args, name)

	rr, err := runCmd(exec.Command(ociBin, args...))
	if err != nil {
		// Pool overlaps with other one on this address space
		if strings.Contains(rr.Output(), "Pool overlaps") {
			return nil, ErrNetworkSubnetTaken
		}
		if strings.Contains(rr.Output(), "failed to allocate gateway") && strings.Contains(rr.Output(), "Address already in use") {
			return nil, ErrNetworkGatewayTaken
		}
		return nil, errors.Wrapf(err, "create network %s", fmt.Sprintf("%s %s/%d", name, subnetAddr, subnetMask))
	}
	return gateway, nil
}

// netInfo holds part of a docker or podman network information relevant to kic drivers
type netInfo struct {
	name    string
	subnet  *net.IPNet
	gateway net.IP
	mtu     int
}

func containerNetworkInspect(ociBin string, name string) (netInfo, error) {
	if ociBin == Docker {
		return dockerNetworkInspect(name)
	}
	if ociBin == Podman {
		return podmanNetworkInspect(name)
	}
	return netInfo{}, fmt.Errorf("%s unknown", ociBin)
}

// networkInspect is only used to unmarshal the docker network inspect output and translate it to netInfo
type networkInspect struct {
	Name         string
	Driver       string
	Subnet       string
	Gateway      string
	MTU          int
	ContainerIPs []string
}

// if exists returns subnet, gateway and mtu
func dockerNetworkInspect(name string) (netInfo, error) {
	var vals networkInspect
	var info = netInfo{name: name}

	cmd := exec.Command(Docker, "network", "inspect", name, "--format", `{"Name": "{{.Name}}","Driver": "{{.Driver}}","Subnet": "{{range .IPAM.Config}}{{.Subnet}}{{end}}","Gateway": "{{range .IPAM.Config}}{{.Gateway}}{{end}}","MTU": {{(index .Options "com.docker.network.driver.mtu")}},{{$first := true}} "ContainerIPs": [{{range $k,$v := .Containers }}{{if $first}}{{$first = false}}{{else}}, {{end}}"{{$v.IPv4Address}}"{{end}}]}`)
	rr, err := runCmd(cmd)
	if err != nil {
		logDockerNetworkInspect(Docker, name)
		if strings.Contains(rr.Output(), "No such network") {

			return info, ErrNetworkNotFound
		}
		return info, err
	}

	// results looks like {"Name": "bridge","Driver": "bridge","Subnet": "172.17.0.0/16","Gateway": "172.17.0.1","MTU": 1500, "ContainerIPs": ["172.17.0.3/16", "172.17.0.2/16"]}
	if err := json.Unmarshal(rr.Stdout.Bytes(), &vals); err != nil {
		return info, fmt.Errorf("error parsing network inspect output: %q", rr.Stdout.String())
	}

	info.gateway = net.ParseIP(vals.Gateway)
	info.mtu = vals.MTU

	_, info.subnet, err = net.ParseCIDR(vals.Subnet)
	if err != nil {
		return info, errors.Wrapf(err, "parse subnet for %s", name)
	}

	return info, nil
}

func podmanNetworkInspect(name string) (netInfo, error) {
	var info = netInfo{name: name}
	cmd := exec.Command(Podman, "network", "inspect", name, "--format", `{{(index .IPAM.Config 0).Subnet}},{{(index .IPAM.Config 0).Gateway}}`)
	rr, err := runCmd(cmd)
	if err != nil {
		logDockerNetworkInspect(Podman, name)
		if strings.Contains(rr.Output(), "No such network") {

			return info, ErrNetworkNotFound
		}
		return info, err
	}

	// results looks like 172.17.0.0/16,172.17.0.1,1500
	vals := strings.Split(strings.TrimSpace(rr.Stdout.String()), ",")
	if len(vals) == 0 {
		return info, fmt.Errorf("empty list network inspect: %q", rr.Output())
	}

	if len(vals) > 0 {
		info.gateway = net.ParseIP(vals[1])
	}

	_, info.subnet, err = net.ParseCIDR(vals[0])
	if err != nil {
		return info, errors.Wrapf(err, "parse subnet for %s", name)
	}

	return info, nil
}

func logDockerNetworkInspect(ociBin string, name string) {
	cmd := exec.Command(ociBin, "network", "inspect", name)
	klog.Infof("running %v to gather additional debugging logs...", cmd.Args)
	rr, err := runCmd(cmd)
	if err != nil {
		klog.Infof("error running %v: %v", rr.Args, err)
	}
	klog.Infof("output of %v: %v", rr.Args, rr.Output())
}

// RemoveNetwork removes a network
func RemoveNetwork(ociBin string, name string) error {
	if !networkExists(ociBin, name) {
		return nil
	}
	rr, err := runCmd(exec.Command(ociBin, "network", "rm", name))
	if err != nil {
		if strings.Contains(rr.Output(), "No such network") {
			return ErrNetworkNotFound
		}
		// Error response from daemon: error while removing network: network mynet123 id f9e1c50b89feb0b8f4b687f3501a81b618252c9907bc20666e386d0928322387 has active endpoints
		if strings.Contains(rr.Output(), "has active endpoints") {
			return ErrNetworkInUse
		}
	}

	return err
}

func networkExists(ociBin string, name string) bool {
	_, err := containerNetworkInspect(ociBin, name)
	if err != nil && !errors.Is(err, ErrNetworkNotFound) { // log unexpected error
		klog.Warningf("Error inspecting docker network %s: %v", name, err)
	}
	return err == nil
}

// networkNamesByLabel returns all network names created by a label
func networkNamesByLabel(ociBin string, label string) ([]string, error) {
	// docker network ls --filter='label=created_by.minikube.sigs.k8s.io=true' --format '{{.Name}}'
	rr, err := runCmd(exec.Command(ociBin, "network", "ls", fmt.Sprintf("--filter=label=%s", label), "--format", "{{.Name}}"))
	if err != nil {
		return nil, err
	}
	var lines []string
	scanner := bufio.NewScanner(bytes.NewReader(rr.Stdout.Bytes()))
	for scanner.Scan() {
		lines = append(lines, strings.TrimSpace(scanner.Text()))
	}

	return lines, nil
}

// DeleteKICNetworks deletes all networks created by kic
func DeleteKICNetworks(ociBin string) []error {
	var errs []error
	ns, err := networkNamesByLabel(ociBin, CreatedByLabelKey)
	if err != nil {
		return []error{errors.Wrap(err, "list all volume")}
	}
	for _, n := range ns {
		err := RemoveNetwork(ociBin, n)
		if err != nil {
			errs = append(errs, err)
		}
	}
	if len(errs) > 0 {
		return errs
	}
	return nil
}<|MERGE_RESOLUTION|>--- conflicted
+++ resolved
@@ -28,7 +28,6 @@
 	"github.com/pkg/errors"
 
 	"k8s.io/klog/v2"
-	"k8s.io/minikube/pkg/minikube/out"
 )
 
 // firstSubnetAddr subnet to be used on first kic cluster
@@ -46,21 +45,9 @@
 	return createDockerNetwork(ociBin, name)
 }
 
-<<<<<<< HEAD
-func createDockerNetwork(networkName string) (net.IP, error) {
-	// check if the network is docker native, if this is the case return
-	if networkName == dockerDefaultBridge {
-		out.WarningT("Using the bridge network may result in minikube IP changing on restart")
-		return nil, nil
-	}
-
-	// check if the network already exists
-	info, err := dockerNetworkInspect(networkName)
-=======
 func createDockerNetwork(ociBin string, clusterName string) (net.IP, error) {
 	// check if the network already exists
 	info, err := containerNetworkInspect(ociBin, clusterName)
->>>>>>> 8fc54b43
 	if err == nil {
 		klog.Infof("Found existing network %+v", info)
 		return info.gateway, nil
@@ -77,11 +64,7 @@
 	// Rather than iterate through all of the valid subnets, give up at 20 to avoid a lengthy user delay for something that is unlikely to work.
 	// will be like 192.168.49.0/24 ,...,192.168.239.0/24
 	for attempts < 20 {
-<<<<<<< HEAD
-		info.gateway, err = tryCreateDockerNetwork(subnetAddr, defaultSubnetMask, info.mtu, networkName)
-=======
 		info.gateway, err = tryCreateDockerNetwork(ociBin, subnetAddr, defaultSubnetMask, info.mtu, clusterName)
->>>>>>> 8fc54b43
 		if err == nil {
 			return info.gateway, nil
 		}
