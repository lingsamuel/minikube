--- conflicted
+++ resolved
@@ -42,113 +42,6 @@
 func TestDownloadOnly(t *testing.T) {
 	// Stores the startup run result for later error messages
 	var rrr *RunResult
-
-<<<<<<< HEAD
-			// Small optimization, don't run the exact same set of tests twice
-			if constants.DefaultKubernetesVersion == constants.NewestKubernetesVersion {
-				versions = versions[:len(versions)-1]
-			}
-
-			for _, v := range versions {
-				t.Run(v, func(t *testing.T) {
-					defer PostMortemLogs(t, profile)
-
-					t.Run("check json events", func(t *testing.T) {
-						// --force to avoid uid check
-						args := append([]string{"start", "-o=json", "--download-only", "-p", profile, "--force", "--alsologtostderr", fmt.Sprintf("--kubernetes-version=%s", v), fmt.Sprintf("--container-runtime=%s", r)}, StartArgs()...)
-						rt, err := Run(t, exec.CommandContext(ctx, Target(), args...))
-						if rrr == nil {
-							// Preserve the initial run-result for debugging
-							rrr = rt
-						}
-						if err != nil {
-							t.Errorf("failed to download only. args: %q %v", args, err)
-						}
-
-						s := bufio.NewScanner(bytes.NewReader(rt.Stdout.Bytes()))
-						for s.Scan() {
-							var rtObj map[string]interface{}
-							err := json.Unmarshal(s.Bytes(), &rtObj)
-							if err != nil {
-								t.Errorf("failed to parse output: %v", err)
-							} else if step, ok := rtObj["data"]; ok {
-								if stepMap, ok := step.(map[string]interface{}); ok {
-									if stepMap["currentstep"] == "" {
-										t.Errorf("Empty step number for %v", stepMap["name"])
-									}
-								}
-							}
-						}
-					})
-
-					preloadExists := false
-					t.Run("check preload exists", func(t *testing.T) {
-						// skip for none, as none driver does not have preload feature.
-						if NoneDriver() {
-							t.Skip("None driver does not have preload")
-						}
-						if download.PreloadExists(v, r, true) {
-							// Just make sure the tarball path exists
-							if _, err := os.Stat(download.TarballPath(v, r)); err != nil {
-								t.Errorf("failed to verify preloaded tarball file exists: %v", err)
-							}
-							preloadExists = true
-						} else {
-							t.Skip("No preload image")
-						}
-					})
-
-					t.Run("check cached images", func(t *testing.T) {
-						// skip verify for cache images if --driver=none
-						if NoneDriver() {
-							t.Skip("None driver has no cache")
-						}
-						if preloadExists {
-							t.Skip("Preload exists, images won't be cached")
-						}
-						imgs, err := images.Kubeadm("", v)
-						if err != nil {
-							t.Errorf("failed to get kubeadm images for %v: %+v", v, err)
-						}
-
-						for _, img := range imgs {
-							img = strings.Replace(img, ":", "_", 1) // for example kube-scheduler:v1.15.2 --> kube-scheduler_v1.15.2
-							fp := filepath.Join(localpath.MiniPath(), "cache", "images", img)
-							_, err := os.Stat(fp)
-							if err != nil {
-								t.Errorf("expected image file exist at %q but got error: %v", fp, err)
-							}
-						}
-					})
-
-					t.Run("check binaries", func(t *testing.T) {
-						// checking binaries downloaded (kubelet,kubeadm)
-						for _, bin := range constants.KubernetesReleaseBinaries {
-							fp := filepath.Join(localpath.MiniPath(), "cache", "linux", v, bin)
-							_, err := os.Stat(fp)
-							if err != nil {
-								t.Errorf("expected the file for binary exist at %q but got error %v", fp, err)
-							}
-						}
-					})
-
-					t.Run("check kubectl", func(t *testing.T) {
-						// If we are on darwin/windows, check to make sure OS specific kubectl has been downloaded
-						// as well for the `minikube kubectl` command
-						if runtime.GOOS == "linux" {
-							t.Skip("Test for darwin and windows")
-						}
-						binary := "kubectl"
-						if runtime.GOOS == "windows" {
-							binary = "kubectl.exe"
-						}
-						fp := filepath.Join(localpath.MiniPath(), "cache", runtime.GOOS, v, binary)
-						if _, err := os.Stat(fp); err != nil {
-							t.Errorf("expected the file for binary exist at %q but got error %v", fp, err)
-						}
-					})
-				})
-=======
 	profile := UniqueProfileName("download-only")
 	ctx, cancel := context.WithTimeout(context.Background(), Minutes(30))
 	defer Cleanup(t, profile, cancel)
@@ -160,26 +53,31 @@
 		constants.NewestKubernetesVersion,
 	}
 
+	// Small optimization, don't run the exact same set of tests twice
+	if constants.DefaultKubernetesVersion == constants.NewestKubernetesVersion {
+		versions = versions[:len(versions)-1]
+	}
+
 	for _, v := range versions {
 		t.Run(v, func(t *testing.T) {
 			defer PostMortemLogs(t, profile)
 
-			// --force to avoid uid check
-			args := append([]string{"start", "-o=json", "--download-only", "-p", profile, "--force", "--alsologtostderr", fmt.Sprintf("--kubernetes-version=%s", v)}, StartArgs()...)
-
-			rt, err := Run(t, exec.CommandContext(ctx, Target(), args...))
-			if rrr == nil {
-				// Preserve the initial run-result for debugging
-				rrr = rt
-			}
-			if err != nil {
-				t.Errorf("failed to download only. args: %q %v", args, err)
-			}
 			t.Run("check json events", func(t *testing.T) {
+				// --force to avoid uid check
+				args := append([]string{"start", "-o=json", "--download-only", "-p", profile, "--force", "--alsologtostderr", fmt.Sprintf("--kubernetes-version=%s", v), fmt.Sprintf("--container-runtime=%s", containerRuntime)}, StartArgs()...)
+				rt, err := Run(t, exec.CommandContext(ctx, Target(), args...))
+				if rrr == nil {
+					// Preserve the initial run-result for debugging
+					rrr = rt
+				}
+				if err != nil {
+					t.Errorf("failed to download only. args: %q %v", args, err)
+				}
+
 				s := bufio.NewScanner(bytes.NewReader(rt.Stdout.Bytes()))
 				for s.Scan() {
 					var rtObj map[string]interface{}
-					err = json.Unmarshal(s.Bytes(), &rtObj)
+					err := json.Unmarshal(s.Bytes(), &rtObj)
 					if err != nil {
 						t.Errorf("failed to parse output: %v", err)
 					} else if step, ok := rtObj["data"]; ok {
@@ -192,23 +90,36 @@
 				}
 			})
 
-			// skip for none, as none driver does not have preload feature.
-			if !NoneDriver() {
+			preloadExists := false
+			t.Run("check preload exists", func(t *testing.T) {
+				// skip for none, as none driver does not have preload feature.
+				if NoneDriver() {
+					t.Skip("None driver does not have preload")
+				}
 				if download.PreloadExists(v, containerRuntime, true) {
 					// Just make sure the tarball path exists
 					if _, err := os.Stat(download.TarballPath(v, containerRuntime)); err != nil {
 						t.Errorf("failed to verify preloaded tarball file exists: %v", err)
 					}
-					return
-				}
-			}
-			imgs, err := images.Kubeadm("", v)
-			if err != nil {
-				t.Errorf("failed to get kubeadm images for %v: %+v", v, err)
-			}
-
-			// skip verify for cache images if --driver=none
-			if !NoneDriver() {
+					preloadExists = true
+				} else {
+					t.Skip("No preload image")
+				}
+			})
+
+			t.Run("check cached images", func(t *testing.T) {
+				// skip verify for cache images if --driver=none
+				if NoneDriver() {
+					t.Skip("None driver has no cache")
+				}
+				if preloadExists {
+					t.Skip("Preload exists, images won't be cached")
+				}
+				imgs, err := images.Kubeadm("", v)
+				if err != nil {
+					t.Errorf("failed to get kubeadm images for %v: %+v", v, err)
+				}
+
 				for _, img := range imgs {
 					img = strings.Replace(img, ":", "_", 1) // for example kube-scheduler:v1.15.2 --> kube-scheduler_v1.15.2
 					fp := filepath.Join(localpath.MiniPath(), "cache", "images", img)
@@ -217,31 +128,35 @@
 						t.Errorf("expected image file exist at %q but got error: %v", fp, err)
 					}
 				}
->>>>>>> 04ed63c1
-			}
-
-			// checking binaries downloaded (kubelet,kubeadm)
-			for _, bin := range constants.KubernetesReleaseBinaries {
-				fp := filepath.Join(localpath.MiniPath(), "cache", "linux", v, bin)
-				_, err := os.Stat(fp)
-				if err != nil {
+			})
+
+			t.Run("check binaries", func(t *testing.T) {
+				// checking binaries downloaded (kubelet,kubeadm)
+				for _, bin := range constants.KubernetesReleaseBinaries {
+					fp := filepath.Join(localpath.MiniPath(), "cache", "linux", v, bin)
+					_, err := os.Stat(fp)
+					if err != nil {
+						t.Errorf("expected the file for binary exist at %q but got error %v", fp, err)
+					}
+				}
+			})
+
+			t.Run("check kubectl", func(t *testing.T) {
+				// If we are on darwin/windows, check to make sure OS specific kubectl has been downloaded
+				// as well for the `minikube kubectl` command
+				if runtime.GOOS == "linux" {
+					t.Skip("Test for darwin and windows")
+				}
+				binary := "kubectl"
+				if runtime.GOOS == "windows" {
+					binary = "kubectl.exe"
+				}
+				fp := filepath.Join(localpath.MiniPath(), "cache", runtime.GOOS, v, binary)
+				if _, err := os.Stat(fp); err != nil {
 					t.Errorf("expected the file for binary exist at %q but got error %v", fp, err)
 				}
-			}
-
-			// If we are on darwin/windows, check to make sure OS specific kubectl has been downloaded
-			// as well for the `minikube kubectl` command
-			if runtime.GOOS == "linux" {
-				return
-			}
-			binary := "kubectl"
-			if runtime.GOOS == "windows" {
-				binary = "kubectl.exe"
-			}
-			fp := filepath.Join(localpath.MiniPath(), "cache", runtime.GOOS, v, binary)
-			if _, err := os.Stat(fp); err != nil {
-				t.Errorf("expected the file for binary exist at %q but got error %v", fp, err)
-			}
+			})
+
 		})
 	}
 
