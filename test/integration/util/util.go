/*
Copyright 2016 The Kubernetes Authors All rights reserved.

Licensed under the Apache License, Version 2.0 (the "License");
you may not use this file except in compliance with the License.
You may obtain a copy of the License at

    http://www.apache.org/licenses/LICENSE-2.0

Unless required by applicable law or agreed to in writing, software
distributed under the License is distributed on an "AS IS" BASIS,
WITHOUT WARRANTIES OR CONDITIONS OF ANY KIND, either express or implied.
See the License for the specific language governing permissions and
limitations under the License.
*/

package util

import (
	"bufio"
	"bytes"
	"context"
	"encoding/json"
	"fmt"
	"math/rand"
	"os/exec"
	"path/filepath"
	"regexp"
	"strings"
	"sync"
	"testing"
	"time"

	"github.com/pkg/errors"
	"k8s.io/apimachinery/pkg/labels"
	"k8s.io/minikube/pkg/minikube/assets"
	commonutil "k8s.io/minikube/pkg/util"
)

const kubectlBinary = "kubectl"

type MinikubeRunner struct {
	T          *testing.T
	BinaryPath string
	Args       string
	StartArgs  string
	MountArgs  string
	Runtime    string
}

// Logf writes logs to stdout if -v is set.
func Logf(str string, args ...interface{}) {
	if !testing.Verbose() {
		return
	}
	fmt.Printf(" %s | ", time.Now().Format("15:04:05"))
	fmt.Println(fmt.Sprintf(str, args...))
}

func (m *MinikubeRunner) Run(cmd string) error {
	_, err := m.SSH(cmd)
	return err
}

func (m *MinikubeRunner) Copy(f assets.CopyableFile) error {
	path, _ := filepath.Abs(m.BinaryPath)
	cmd := exec.Command("/bin/bash", "-c", path, "ssh", "--", fmt.Sprintf("cat >> %s", filepath.Join(f.GetTargetDir(), f.GetTargetName())))
	Logf("Running: %s", cmd.Args)
	return cmd.Run()
}

func (m *MinikubeRunner) CombinedOutput(cmd string) (string, error) {
	return m.SSH(cmd)
}

func (m *MinikubeRunner) Remove(f assets.CopyableFile) error {
	_, err := m.SSH(fmt.Sprintf("rm -rf %s", filepath.Join(f.GetTargetDir(), f.GetTargetName())))
	return err
}

// teeRun runs a command, streaming stdout, stderr to console
func (m *MinikubeRunner) teeRun(cmd *exec.Cmd) (string, string, error) {
	errPipe, err := cmd.StderrPipe()
	if err != nil {
		return "", "", err
	}
	outPipe, err := cmd.StdoutPipe()
	if err != nil {
		return "", "", err
	}

	cmd.Start()
	var outB bytes.Buffer
	var errB bytes.Buffer
	var wg sync.WaitGroup
	wg.Add(2)
	go func() {
		if err := commonutil.TeePrefix(commonutil.ErrPrefix, errPipe, &errB, Logf); err != nil {
			m.T.Logf("tee: %v", err)
		}
		wg.Done()
	}()
	go func() {
		if err := commonutil.TeePrefix(commonutil.OutPrefix, outPipe, &outB, Logf); err != nil {
			m.T.Logf("tee: %v", err)
		}
		wg.Done()
	}()
	err = cmd.Wait()
	wg.Wait()
	return outB.String(), errB.String(), err
}

func (m *MinikubeRunner) RunCommand(command string, checkError bool) string {
	commandArr := strings.Split(command, " ")
	path, _ := filepath.Abs(m.BinaryPath)
	cmd := exec.Command(path, commandArr...)
	Logf("Run: %s", cmd.Args)
	stdout, stderr, err := m.teeRun(cmd)
	if checkError && err != nil {
		if exitError, ok := err.(*exec.ExitError); ok {
			m.T.Fatalf("Error running command: %s %s. Output: %s", command, exitError.Stderr, stdout)
		} else {
			m.T.Fatalf("Error running command: %s %v. Output: %s", command, err, stderr)
		}
	}
	return stdout
}

// RunWithContext calls the minikube command with a context, useful for timeouts.
func (m *MinikubeRunner) RunWithContext(ctx context.Context, command string) (string, string, error) {
	commandArr := strings.Split(command, " ")
	path, _ := filepath.Abs(m.BinaryPath)
	cmd := exec.CommandContext(ctx, path, commandArr...)
	Logf("Run: %s", cmd.Args)
	return m.teeRun(cmd)
}

func (m *MinikubeRunner) RunDaemon(command string) (*exec.Cmd, *bufio.Reader) {
	commandArr := strings.Split(command, " ")
	path, _ := filepath.Abs(m.BinaryPath)
	cmd := exec.Command(path, commandArr...)
	stdoutPipe, err := cmd.StdoutPipe()
	if err != nil {
		m.T.Fatalf("stdout pipe failed: %s %v", command, err)
	}
	stderrPipe, err := cmd.StderrPipe()
	if err != nil {
		m.T.Fatalf("stderr pipe failed: %s %v", command, err)
	}

	var errB bytes.Buffer
	go func() {
		if err := commonutil.TeePrefix(commonutil.ErrPrefix, stderrPipe, &errB, Logf); err != nil {
			m.T.Logf("tee: %v", err)
		}
	}()

	err = cmd.Start()
	if err != nil {
		m.T.Fatalf("Error running command: %s %v", command, err)
	}
	return cmd, bufio.NewReader(stdoutPipe)

}

func (m *MinikubeRunner) RunDaemon2(command string) (*exec.Cmd, *bufio.Reader, *bufio.Reader) {
	commandArr := strings.Split(command, " ")
	path, _ := filepath.Abs(m.BinaryPath)
	cmd := exec.Command(path, commandArr...)
	stdoutPipe, err := cmd.StdoutPipe()
	if err != nil {
		m.T.Fatalf("stdout pipe failed: %s %v", command, err)
	}
	stderrPipe, err := cmd.StderrPipe()
	if err != nil {
		m.T.Fatalf("stderr pipe failed: %s %v", command, err)
	}

	err = cmd.Start()
	if err != nil {
		m.T.Fatalf("Error running command: %s %v", command, err)
	}
	return cmd, bufio.NewReader(stdoutPipe), bufio.NewReader(stderrPipe)
}

// SetRuntime saves the runtime backend
func (m *MinikubeRunner) SetRuntime(runtime string) {
	m.Runtime = runtime
}

func (m *MinikubeRunner) SSH(command string) (string, error) {
	path, _ := filepath.Abs(m.BinaryPath)
	cmd := exec.Command(path, "ssh", command)
	Logf("SSH: %s", command)

	stdout, err := cmd.CombinedOutput()
	Logf("Output: %s", stdout)
	if err, ok := err.(*exec.ExitError); ok {
		return string(stdout), err
	}
	return string(stdout), nil
}

func (m *MinikubeRunner) Start() {
	opts := ""
	// TODO(tstromberg): Deprecate this in favor of making it possible for tests to define explicit flags.
	switch r := m.Runtime; r {
<<<<<<< HEAD
	case constants.ContainerdRuntime:
		opts = "--container-runtime=containerd --docker-opt containerd=/var/run/containerd/containerd.sock"
	case constants.CrioRuntime:
		opts = "--container-runtime=crio"
=======
	case "containerd":
		opts = "--container-runtime=containerd --network-plugin=cni --enable-default-cni --docker-opt containerd=/var/run/containerd/containerd.sock"
	case "crio":
		opts = "--container-runtime=crio --network-plugin=cni --enable-default-cni"
>>>>>>> 6e1b9d03
	}
	m.RunCommand(fmt.Sprintf("start %s %s %s --alsologtostderr --v=5", m.StartArgs, m.Args, opts), true)

}

func (m *MinikubeRunner) EnsureRunning() {
	if m.GetStatus() != "Running" {
		m.Start()
	}
	m.CheckStatus("Running")
}

// ParseEnvCmdOutput parses the output of `env` (assumes bash)
func (m *MinikubeRunner) ParseEnvCmdOutput(out string) map[string]string {
	env := map[string]string{}
	re := regexp.MustCompile(`(\w+?) ?= ?"?(.+?)"?\n`)
	for _, m := range re.FindAllStringSubmatch(out, -1) {
		env[m[1]] = m[2]
	}
	return env
}

func (m *MinikubeRunner) GetStatus() string {
	return m.RunCommand(fmt.Sprintf("status --format={{.Host}} %s", m.Args), false)
}

func (m *MinikubeRunner) GetLogs() string {
	return m.RunCommand(fmt.Sprintf("logs %s", m.Args), true)
}

func (m *MinikubeRunner) CheckStatus(desired string) {
	if err := m.CheckStatusNoFail(desired); err != nil {
		m.T.Fatalf("%v", err)
	}
}

func (m *MinikubeRunner) CheckStatusNoFail(desired string) error {
	s := m.GetStatus()
	if s != desired {
		return fmt.Errorf("got state: %q, expected %q", s, desired)
	}
	return nil
}

type KubectlRunner struct {
	T          *testing.T
	BinaryPath string
}

func NewKubectlRunner(t *testing.T) *KubectlRunner {
	p, err := exec.LookPath(kubectlBinary)
	if err != nil {
		t.Fatalf("Couldn't find kubectl on path.")
	}
	return &KubectlRunner{BinaryPath: p, T: t}
}

func (k *KubectlRunner) RunCommandParseOutput(args []string, outputObj interface{}) error {
	args = append(args, "-o=json")
	output, err := k.RunCommand(args)
	if err != nil {
		return err
	}
	d := json.NewDecoder(bytes.NewReader(output))
	if err := d.Decode(outputObj); err != nil {
		return err
	}
	return nil
}

func (k *KubectlRunner) RunCommand(args []string) (stdout []byte, err error) {
	inner := func() error {
		cmd := exec.Command(k.BinaryPath, args...)
		stdout, err = cmd.CombinedOutput()
		if err != nil {
			retriable := &commonutil.RetriableError{Err: fmt.Errorf("error running command %s: %v. Stdout: \n %s", args, err, stdout)}
			k.T.Log(retriable)
			return retriable
		}
		return nil
	}

	err = commonutil.RetryAfter(3, inner, 2*time.Second)
	return stdout, err
}

func (k *KubectlRunner) CreateRandomNamespace() string {
	const strLen = 20
	name := genRandString(strLen)
	if _, err := k.RunCommand([]string{"create", "namespace", name}); err != nil {
		k.T.Fatalf("Error creating namespace: %v", err)
	}
	return name
}

func genRandString(strLen int) string {
	const chars = "abcdefghijklmnopqrstuvwxyz0123456789"
	rand.Seed(time.Now().UTC().UnixNano())
	result := make([]byte, strLen)
	for i := 0; i < strLen; i++ {
		result[i] = chars[rand.Intn(len(chars))]
	}
	return string(result)
}

func (k *KubectlRunner) DeleteNamespace(namespace string) error {
	_, err := k.RunCommand([]string{"delete", "namespace", namespace})
	return err
}

func WaitForBusyboxRunning(t *testing.T, namespace string) error {
	client, err := commonutil.GetClient()
	if err != nil {
		return errors.Wrap(err, "getting kubernetes client")
	}
	selector := labels.SelectorFromSet(labels.Set(map[string]string{"integration-test": "busybox"}))
	return commonutil.WaitForPodsWithLabelRunning(client, namespace, selector)
}

func WaitForIngressControllerRunning(t *testing.T) error {
	client, err := commonutil.GetClient()
	if err != nil {
		return errors.Wrap(err, "getting kubernetes client")
	}

	if err := commonutil.WaitForDeploymentToStabilize(client, "kube-system", "nginx-ingress-controller", time.Minute*10); err != nil {
		return errors.Wrap(err, "waiting for ingress-controller deployment to stabilize")
	}

	selector := labels.SelectorFromSet(labels.Set(map[string]string{"app.kubernetes.io/name": "nginx-ingress-controller"}))
	if err := commonutil.WaitForPodsWithLabelRunning(client, "kube-system", selector); err != nil {
		return errors.Wrap(err, "waiting for ingress-controller pods")
	}

	return nil
}

func WaitForIngressDefaultBackendRunning(t *testing.T) error {
	client, err := commonutil.GetClient()
	if err != nil {
		return errors.Wrap(err, "getting kubernetes client")
	}

	if err := commonutil.WaitForDeploymentToStabilize(client, "kube-system", "default-http-backend", time.Minute*10); err != nil {
		return errors.Wrap(err, "waiting for default-http-backend deployment to stabilize")
	}

	if err := commonutil.WaitForService(client, "kube-system", "default-http-backend", true, time.Millisecond*500, time.Minute*10); err != nil {
		return errors.Wrap(err, "waiting for default-http-backend service to be up")
	}

	if err := commonutil.WaitForServiceEndpointsNum(client, "kube-system", "default-http-backend", 1, time.Second*3, time.Minute*10); err != nil {
		return errors.Wrap(err, "waiting for one default-http-backend endpoint to be up")
	}

	return nil
}

// WaitForGvisorControllerRunning waits for the gvisor controller pod to be running
func WaitForGvisorControllerRunning(t *testing.T) error {
	client, err := commonutil.GetClient()
	if err != nil {
		return errors.Wrap(err, "getting kubernetes client")
	}

	selector := labels.SelectorFromSet(labels.Set(map[string]string{"kubernetes.io/minikube-addons": "gvisor"}))
	if err := commonutil.WaitForPodsWithLabelRunning(client, "kube-system", selector); err != nil {
		return errors.Wrap(err, "waiting for gvisor controller pod to stabilize")
	}
	return nil
}

// WaitForGvisorControllerDeleted waits for the gvisor controller pod to be deleted
func WaitForGvisorControllerDeleted() error {
	client, err := commonutil.GetClient()
	if err != nil {
		return errors.Wrap(err, "getting kubernetes client")
	}

	selector := labels.SelectorFromSet(labels.Set(map[string]string{"kubernetes.io/minikube-addons": "gvisor"}))
	if err := commonutil.WaitForPodDelete(client, "kube-system", selector); err != nil {
		return errors.Wrap(err, "waiting for gvisor controller pod deletion")
	}
	return nil
}

// WaitForUntrustedNginxRunning waits for the untrusted nginx pod to start running
func WaitForUntrustedNginxRunning() error {
	client, err := commonutil.GetClient()
	if err != nil {
		return errors.Wrap(err, "getting kubernetes client")
	}

	selector := labels.SelectorFromSet(labels.Set(map[string]string{"run": "nginx"}))
	if err := commonutil.WaitForPodsWithLabelRunning(client, "default", selector); err != nil {
		return errors.Wrap(err, "waiting for nginx pods")
	}
	return nil
}

// WaitForFailedCreatePodSandBoxEvent waits for a FailedCreatePodSandBox event to appear
func WaitForFailedCreatePodSandBoxEvent() error {
	client, err := commonutil.GetClient()
	if err != nil {
		return errors.Wrap(err, "getting kubernetes client")
	}
	if err := commonutil.WaitForEvent(client, "default", "FailedCreatePodSandBox"); err != nil {
		return errors.Wrap(err, "waiting for FailedCreatePodSandBox event")
	}
	return nil
}

func WaitForNginxRunning(t *testing.T) error {
	client, err := commonutil.GetClient()

	if err != nil {
		return errors.Wrap(err, "getting kubernetes client")
	}

	selector := labels.SelectorFromSet(labels.Set(map[string]string{"run": "nginx"}))
	if err := commonutil.WaitForPodsWithLabelRunning(client, "default", selector); err != nil {
		return errors.Wrap(err, "waiting for nginx pods")
	}

	if err := commonutil.WaitForService(client, "default", "nginx", true, time.Millisecond*500, time.Minute*10); err != nil {
		t.Errorf("Error waiting for nginx service to be up")
	}
	return nil
}

func Retry(t *testing.T, callback func() error, d time.Duration, attempts int) (err error) {
	for i := 0; i < attempts; i++ {
		err = callback()
		if err == nil {
			return nil
		}
		time.Sleep(d)
	}
	return err
}<|MERGE_RESOLUTION|>--- conflicted
+++ resolved
@@ -206,17 +206,10 @@
 	opts := ""
 	// TODO(tstromberg): Deprecate this in favor of making it possible for tests to define explicit flags.
 	switch r := m.Runtime; r {
-<<<<<<< HEAD
-	case constants.ContainerdRuntime:
+	case "containerd":
 		opts = "--container-runtime=containerd --docker-opt containerd=/var/run/containerd/containerd.sock"
-	case constants.CrioRuntime:
+	case "crio":
 		opts = "--container-runtime=crio"
-=======
-	case "containerd":
-		opts = "--container-runtime=containerd --network-plugin=cni --enable-default-cni --docker-opt containerd=/var/run/containerd/containerd.sock"
-	case "crio":
-		opts = "--container-runtime=crio --network-plugin=cni --enable-default-cni"
->>>>>>> 6e1b9d03
 	}
 	m.RunCommand(fmt.Sprintf("start %s %s %s --alsologtostderr --v=5", m.StartArgs, m.Args, opts), true)
 
